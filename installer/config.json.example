{
<<<<<<< HEAD
    "Version": 6,
=======
    "Version": 7,
>>>>>>> fdf3a4c2
    "AnnounceParticipationKey": true,
    "Archival": false,
    "BaseLoggerDebugLevel": 4,
    "BroadcastConnectionsLimit": -1,
    "CadaverSizeTarget": 1073741824,
    "CatchupFailurePeerRefreshRate": 10,
    "CatchupParallelBlocks": 16,
    "CatchpointInterval": 10000,
    "CatchpointFileHistoryLength": 365,
    "ConnectionsRateLimitingCount": 60,
    "ConnectionsRateLimitingWindowSeconds": 1,
    "DisableOutgoingConnectionThrottling": false,
    "DeadlockDetection": 0,
    "DNSBootstrapID": "<network>.algorand.network",
    "EnableIncomingMessageFilter": false,
    "EnableMetricReporting": false,
    "EnableOutgoingNetworkMessageFiltering": true,
    "EnableProfiler": false,
    "EnableRequestLogger": false,
    "EnableTopAccountsReporting": false,
    "EndpointAddress": "127.0.0.1:0",
    "ForceRelayMessages": false,
    "GossipFanout": 4,
    "IncomingConnectionsLimit": 10000,
    "IncomingMessageFilterBucketCount": 5,
    "IncomingMessageFilterBucketSize": 512,
    "IsIndexerActive": false,
    "LogArchiveMaxAge": "",
    "LogArchiveName": "node.archive.log",
    "LogSizeLimit": 1073741824,
    "MaxConnectionsPerIP": 30,
    "NetAddress": "",
    "NodeExporterListenAddress": ":9100",
    "NodeExporterPath": "./node_exporter",
    "OutgoingMessageFilterBucketCount": 3,
    "OutgoingMessageFilterBucketSize": 128,
    "PeerConnectionsUpdateInterval": 3600,
    "PriorityPeers": {},
    "ReconnectTime": 60000000000,
    "ReservedFDs": 256,
    "RestReadTimeoutSeconds": 15,
    "RestWriteTimeoutSeconds": 120,
    "RunHosted": false,
    "SuggestedFeeBlockHistory": 3,
    "SuggestedFeeSlidingWindowSize": 50,
    "TelemetryToLog": true,
    "TxPoolExponentialIncreaseFactor": 2,
    "TxPoolSize": 15000,
    "TxSyncIntervalSeconds": 60,
    "TxSyncServeResponseSize": 1000000,
    "TxSyncTimeoutSeconds": 30,
    "PeerConnectionsUpdateInterval": 3600,
    "DNSSecurityFlags": 1,
    "EnablePingHandler": true
}<|MERGE_RESOLUTION|>--- conflicted
+++ resolved
@@ -1,9 +1,5 @@
 {
-<<<<<<< HEAD
-    "Version": 6,
-=======
     "Version": 7,
->>>>>>> fdf3a4c2
     "AnnounceParticipationKey": true,
     "Archival": false,
     "BaseLoggerDebugLevel": 4,
