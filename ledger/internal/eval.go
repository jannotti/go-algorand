--- conflicted
+++ resolved
@@ -140,20 +140,6 @@
 
 func makeRoundCowBase(l LedgerForCowBase, rnd basics.Round, txnCount uint64, stateProofNextRnd basics.Round, proto config.ConsensusParams) *roundCowBase {
 	return &roundCowBase{
-<<<<<<< HEAD
-		l:                  l,
-		rnd:                rnd,
-		txnCount:           txnCount,
-		compactCertNextRnd: compactCertNextRnd,
-		proto:              proto,
-		accounts:           make(map[basics.Address]ledgercore.AccountData),
-		appParams:          make(map[ledgercore.AccountApp]cachedAppParams),
-		assetParams:        make(map[ledgercore.AccountAsset]cachedAssetParams),
-		appLocalStates:     make(map[ledgercore.AccountApp]cachedAppLocalState),
-		assets:             make(map[ledgercore.AccountAsset]cachedAssetHolding),
-		creators:           make(map[creatable]foundAddress),
-		kvStore:            make(map[string]*string),
-=======
 		l:                 l,
 		rnd:               rnd,
 		txnCount:          txnCount,
@@ -165,7 +151,7 @@
 		appLocalStates:    make(map[ledgercore.AccountApp]cachedAppLocalState),
 		assets:            make(map[ledgercore.AccountAsset]cachedAssetHolding),
 		creators:          make(map[creatable]foundAddress),
->>>>>>> fd488f80
+		kvStore:           make(map[string]*string),
 	}
 }
 
@@ -1144,11 +1130,7 @@
 		err = apply.Payment(tx.PaymentTxnFields, tx.Header, cow, eval.specials, &ad)
 
 	case protocol.KeyRegistrationTx:
-<<<<<<< HEAD
-		err = apply.Keyreg(tx.KeyregTxnFields, tx.Header, balances, eval.specials, &ad, balances.Round())
-=======
-		err = apply.Keyreg(tx.KeyregTxnFields, tx.Header, cow, eval.specials, &ad, cow.round())
->>>>>>> fd488f80
+		err = apply.Keyreg(tx.KeyregTxnFields, tx.Header, cow, eval.specials, &ad, cow.Round())
 
 	case protocol.AssetConfigTx:
 		err = apply.AssetConfig(tx.AssetConfigTxnFields, tx.Header, cow, eval.specials, &ad, ctr)
