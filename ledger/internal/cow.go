// Copyright (C) 2019-2022 Algorand, Inc.
// This file is part of go-algorand
//
// go-algorand is free software: you can redistribute it and/or modify
// it under the terms of the GNU Affero General Public License as
// published by the Free Software Foundation, either version 3 of the
// License, or (at your option) any later version.
//
// go-algorand is distributed in the hope that it will be useful,
// but WITHOUT ANY WARRANTY; without even the implied warranty of
// MERCHANTABILITY or FITNESS FOR A PARTICULAR PURPOSE.  See the
// GNU Affero General Public License for more details.
//
// You should have received a copy of the GNU Affero General Public License
// along with go-algorand.  If not, see <https://www.gnu.org/licenses/>.

package internal

import (
	"errors"
	"fmt"

	"github.com/algorand/go-algorand/config"
	"github.com/algorand/go-algorand/data/basics"
	"github.com/algorand/go-algorand/data/bookkeeping"
	"github.com/algorand/go-algorand/data/transactions"
	"github.com/algorand/go-algorand/ledger/ledgercore"
	"github.com/algorand/go-algorand/protocol"
)

//   ___________________
// < cow = Copy On Write >
//   -------------------
//          \   ^__^
//           \  (oo)\_______
//              (__)\       )\/\
//                  ||----w |
//                  ||     ||

type roundCowParent interface {
	// lookup retrieves data about an address, eventually querying the ledger if the address was not found in cache.
	lookup(basics.Address) (ledgercore.AccountData, error)

	// lookupAppParams, lookupAssetParams, lookupAppLocalState, and lookupAssetHolding retrieve data for a given address and ID.
	// If cacheOnly is set, the ledger DB will not be queried, and only the cache will be consulted.
	// This is used when we know a given value is already in cache (from a previous query for that same address and ID),
	// and would rather have an error returned if that assumption is wrong, rather than hit the ledger.
	lookupAppParams(addr basics.Address, aidx basics.AppIndex, cacheOnly bool) (ledgercore.AppParamsDelta, bool, error)
	lookupAssetParams(addr basics.Address, aidx basics.AssetIndex, cacheOnly bool) (ledgercore.AssetParamsDelta, bool, error)
	lookupAppLocalState(addr basics.Address, aidx basics.AppIndex, cacheOnly bool) (ledgercore.AppLocalStateDelta, bool, error)
	lookupAssetHolding(addr basics.Address, aidx basics.AssetIndex, cacheOnly bool) (ledgercore.AssetHoldingDelta, bool, error)

	checkDup(basics.Round, basics.Round, transactions.Txid, ledgercore.Txlease) error
	Counter() uint64
	getCreator(cidx basics.CreatableIndex, ctype basics.CreatableType) (basics.Address, bool, error)
	GetStateProofNextRound() basics.Round
	BlockHdr(rnd basics.Round) (bookkeeping.BlockHeader, error)
	blockHdrCached(rnd basics.Round) (bookkeeping.BlockHeader, error)
	getStorageCounts(addr basics.Address, aidx basics.AppIndex, global bool) (basics.StateSchema, error)
	// note: getStorageLimits is redundant with the other methods
	// and is provided to optimize state schema lookups
	getStorageLimits(addr basics.Address, aidx basics.AppIndex, global bool) (basics.StateSchema, error)
	allocated(addr basics.Address, aidx basics.AppIndex, global bool) (bool, error)
	getKey(addr basics.Address, aidx basics.AppIndex, global bool, key string, accountIdx uint64) (basics.TealValue, bool, error)

	kvGet(key string) (string, bool, error)
}

type roundCowState struct {
	lookupParent roundCowParent
	commitParent *roundCowState
	proto        config.ConsensusParams
	mods         ledgercore.StateDelta

	// count of transactions. Formerly, we used len(cb.mods), but that
	// does not count inner transactions.
	txnCount uint64

	// storage deltas populated as side effects of AppCall transaction
	// 1. Opt-in/Close actions (see Allocate/Deallocate)
	// 2. Stateful TEAL evaluation (see setKey/delKey)
	// must be incorporated into mods.accts before passing deltas forward
	sdeltas map[basics.Address]map[storagePtr]*storageDelta

	// either or not maintain compatibility with original app refactoring behavior
	// this is needed for generating old eval delta in new code
	compatibilityMode bool
	// cache mainaining accountIdx used in getKey for local keys access
	compatibilityGetKeyCache map[basics.Address]map[storagePtr]uint64

	// prevTotals contains the accounts totals for the previous round. It's being used to calculate the totals for the new round
	// so that we could perform the validation test on these to ensure the block evaluator generate a valid changeset.
	prevTotals ledgercore.AccountTotals
}

func makeRoundCowState(b roundCowParent, hdr bookkeeping.BlockHeader, proto config.ConsensusParams, prevTimestamp int64, prevTotals ledgercore.AccountTotals, hint int) *roundCowState {
	cb := roundCowState{
		lookupParent: b,
		commitParent: nil,
		proto:        proto,
		mods:         ledgercore.MakeStateDelta(&hdr, prevTimestamp, hint, 0),
		sdeltas:      make(map[basics.Address]map[storagePtr]*storageDelta),
		prevTotals:   prevTotals,
	}

	// compatibilityMode retains producing application' eval deltas under the following rule:
	// local delta has account index as it specified in TEAL either in set/del key or prior get key calls.
	// The predicate is that complex in order to cover all the block seen on testnet and mainnet.
	compatibilityMode := (hdr.CurrentProtocol == protocol.ConsensusV24) &&
		(hdr.NextProtocol != protocol.ConsensusV26 || (hdr.UpgradePropose == "" && hdr.UpgradeApprove == false && hdr.Round < hdr.UpgradeState.NextProtocolVoteBefore))
	if compatibilityMode {
		cb.compatibilityMode = true
		cb.compatibilityGetKeyCache = make(map[basics.Address]map[storagePtr]uint64)
	}
	return &cb
}

func (cb *roundCowState) deltas() ledgercore.StateDelta {
	if len(cb.sdeltas) == 0 {
		return cb.mods
	}

	// Apply storage deltas to account deltas
	for addr, smap := range cb.sdeltas {
		for aapp, storeDelta := range smap {
			if err := applyStorageDelta(cb, addr, aapp, storeDelta); err != nil {
				panic(fmt.Sprintf("applying storage delta failed for addr %s app %d: %s", addr.String(), aapp.aidx, err.Error()))
			}
		}
	}
	return cb.mods
}

func (cb *roundCowState) rewardsLevel() uint64 {
	return cb.mods.Hdr.RewardsLevel
}

func (cb *roundCowState) Round() basics.Round {
	return cb.mods.Hdr.Round
}

func (cb *roundCowState) PrevTimestamp() int64 {
	return cb.mods.PrevTimestamp
}

func (cb *roundCowState) getCreator(cidx basics.CreatableIndex, ctype basics.CreatableType) (creator basics.Address, ok bool, err error) {
	delta, ok := cb.mods.Creatables[cidx]
	if ok {
		if delta.Created && delta.Ctype == ctype {
			return delta.Creator, true, nil
		}
		return basics.Address{}, false, nil
	}
	return cb.lookupParent.getCreator(cidx, ctype)
}

func (cb *roundCowState) lookup(addr basics.Address) (data ledgercore.AccountData, err error) {
	d, ok := cb.mods.Accts.GetData(addr)
	if ok {
		return d, nil
	}

	return cb.lookupParent.lookup(addr)
}

func (cb *roundCowState) lookupAppParams(addr basics.Address, aidx basics.AppIndex, cacheOnly bool) (ledgercore.AppParamsDelta, bool, error) {
	params, ok := cb.mods.Accts.GetAppParams(addr, aidx)
	if ok {
		return params, ok, nil
	}

	return cb.lookupParent.lookupAppParams(addr, aidx, cacheOnly)
}

func (cb *roundCowState) lookupAssetParams(addr basics.Address, aidx basics.AssetIndex, cacheOnly bool) (ledgercore.AssetParamsDelta, bool, error) {
	params, ok := cb.mods.Accts.GetAssetParams(addr, aidx)
	if ok {
		return params, ok, nil
	}

	return cb.lookupParent.lookupAssetParams(addr, aidx, cacheOnly)
}

func (cb *roundCowState) lookupAppLocalState(addr basics.Address, aidx basics.AppIndex, cacheOnly bool) (ledgercore.AppLocalStateDelta, bool, error) {
	state, ok := cb.mods.Accts.GetAppLocalState(addr, aidx)
	if ok {
		return state, ok, nil
	}

	return cb.lookupParent.lookupAppLocalState(addr, aidx, cacheOnly)
}

func (cb *roundCowState) lookupAssetHolding(addr basics.Address, aidx basics.AssetIndex, cacheOnly bool) (ledgercore.AssetHoldingDelta, bool, error) {
	holding, ok := cb.mods.Accts.GetAssetHolding(addr, aidx)
	if ok {
		return holding, ok, nil
	}

	return cb.lookupParent.lookupAssetHolding(addr, aidx, cacheOnly)
}

func (cb *roundCowState) checkDup(firstValid, lastValid basics.Round, txid transactions.Txid, txl ledgercore.Txlease) error {
	_, present := cb.mods.Txids[txid]
	if present {
		return &ledgercore.TransactionInLedgerError{Txid: txid}
	}

	if cb.proto.SupportTransactionLeases && (txl.Lease != [32]byte{}) {
		expires, ok := cb.mods.Txleases[txl]
		if ok && cb.mods.Hdr.Round <= expires {
			return ledgercore.MakeLeaseInLedgerError(txid, txl)
		}
	}

	return cb.lookupParent.checkDup(firstValid, lastValid, txid, txl)
}

func (cb *roundCowState) Counter() uint64 {
	return cb.lookupParent.Counter() + cb.txnCount
}

func (cb *roundCowState) GetStateProofNextRound() basics.Round {
	if cb.mods.StateProofNext != 0 {
		return cb.mods.StateProofNext
	}
	return cb.lookupParent.GetStateProofNextRound()
}

func (cb *roundCowState) BlockHdr(r basics.Round) (bookkeeping.BlockHeader, error) {
	return cb.lookupParent.BlockHdr(r)
}

func (cb *roundCowState) blockHdrCached(r basics.Round) (bookkeeping.BlockHeader, error) {
	return cb.lookupParent.blockHdrCached(r)
}

func (cb *roundCowState) incTxnCount() {
	cb.txnCount++
}

func (cb *roundCowState) addTx(txn transactions.Transaction, txid transactions.Txid) {
	cb.mods.Txids[txid] = ledgercore.IncludedTransactions{LastValid: txn.LastValid, Intra: uint64(len(cb.mods.Txids))}
	cb.incTxnCount()
	if txn.Lease != [32]byte{} {
		cb.mods.Txleases[ledgercore.Txlease{Sender: txn.Sender, Lease: txn.Lease}] = txn.LastValid
	}
}

func (cb *roundCowState) SetStateProofNextRound(rnd basics.Round) {
	cb.mods.StateProofNext = rnd
}

func (cb *roundCowState) child(hint int) *roundCowState {
	ch := roundCowState{
		lookupParent: cb,
		commitParent: cb,
		proto:        cb.proto,
		mods:         ledgercore.MakeStateDelta(cb.mods.Hdr, cb.mods.PrevTimestamp, hint, cb.mods.StateProofNext),
		sdeltas:      make(map[basics.Address]map[storagePtr]*storageDelta),
	}

	if cb.compatibilityMode {
		ch.compatibilityMode = cb.compatibilityMode
		ch.compatibilityGetKeyCache = make(map[basics.Address]map[storagePtr]uint64)
	}
	return &ch
}

func (cb *roundCowState) commitToParent() {
	cb.commitParent.mods.Accts.MergeAccounts(cb.mods.Accts)

	commitParentBaseIdx := uint64(len(cb.commitParent.mods.Txids))
	for txid, incTxn := range cb.mods.Txids {
		cb.commitParent.mods.Txids[txid] = ledgercore.IncludedTransactions{LastValid: incTxn.LastValid, Intra: commitParentBaseIdx + incTxn.Intra}
	}
	cb.commitParent.txnCount += cb.txnCount

	for txl, expires := range cb.mods.Txleases {
		cb.commitParent.mods.Txleases[txl] = expires
	}
	for cidx, delta := range cb.mods.Creatables {
		cb.commitParent.mods.Creatables[cidx] = delta
	}
	for addr, smod := range cb.sdeltas {
		for aapp, nsd := range smod {
			lsd, ok := cb.commitParent.sdeltas[addr][aapp]
			if ok {
				lsd.applyChild(nsd)
			} else {
				_, ok = cb.commitParent.sdeltas[addr]
				if !ok {
					cb.commitParent.sdeltas[addr] = make(map[storagePtr]*storageDelta)
				}
				cb.commitParent.sdeltas[addr][aapp] = nsd
			}
		}
	}
<<<<<<< HEAD
	cb.commitParent.mods.CompactCertNext = cb.mods.CompactCertNext

	for key, value := range cb.mods.KvMods {
		cb.commitParent.mods.KvMods[key] = value
	}
=======
	cb.commitParent.mods.StateProofNext = cb.mods.StateProofNext
>>>>>>> fd488f80
}

func (cb *roundCowState) modifiedAccounts() []basics.Address {
	return cb.mods.Accts.ModifiedAccounts()
}

// errUnsupportedChildCowTotalCalculation is returned by CalculateTotals when called by a child roundCowState instance
var errUnsupportedChildCowTotalCalculation = errors.New("the method CalculateTotals should be called only on a top-level roundCowState")

// CalculateTotals calculates the totals given the changes in the StateDelta.
// these changes allow the validator to validate that the totals still align with the
// expected values. ( i.e. total amount of algos in the system should remain consistent )
func (cb *roundCowState) CalculateTotals() error {
	// this method applies only for the top level roundCowState
	if cb.commitParent != nil {
		return errUnsupportedChildCowTotalCalculation
	}
	totals := cb.prevTotals
	var ot basics.OverflowTracker
	totals.ApplyRewards(cb.mods.Hdr.RewardsLevel, &ot)

	for i := 0; i < cb.mods.Accts.Len(); i++ {
		accountAddr, updatedAccountData := cb.mods.Accts.GetByIdx(i)
		previousAccountData, lookupError := cb.lookupParent.lookup(accountAddr)
		if lookupError != nil {
			return fmt.Errorf("roundCowState.CalculateTotals unable to load account data for address %v", accountAddr)
		}
		totals.DelAccount(cb.proto, previousAccountData, &ot)
		totals.AddAccount(cb.proto, updatedAccountData, &ot)
	}

	if ot.Overflowed {
		return fmt.Errorf("roundCowState: CalculateTotals %d overflowed totals", cb.mods.Hdr.Round)
	}
	if totals.All() != cb.prevTotals.All() {
		return fmt.Errorf("roundCowState: CalculateTotals sum of money changed from %d to %d", cb.prevTotals.All().Raw, totals.All().Raw)
	}

	cb.mods.Totals = totals
	return nil
}<|MERGE_RESOLUTION|>--- conflicted
+++ resolved
@@ -295,15 +295,11 @@
 			}
 		}
 	}
-<<<<<<< HEAD
-	cb.commitParent.mods.CompactCertNext = cb.mods.CompactCertNext
+	cb.commitParent.mods.StateProofNext = cb.mods.StateProofNext
 
 	for key, value := range cb.mods.KvMods {
 		cb.commitParent.mods.KvMods[key] = value
 	}
-=======
-	cb.commitParent.mods.StateProofNext = cb.mods.StateProofNext
->>>>>>> fd488f80
 }
 
 func (cb *roundCowState) modifiedAccounts() []basics.Address {
