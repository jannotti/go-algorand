--- conflicted
+++ resolved
@@ -132,7 +132,6 @@
 	return vb
 }
 
-<<<<<<< HEAD
 func (dl *DoubleLedger) fundedApp(sender basics.Address, amount uint64, source string) basics.AppIndex {
 	createapp := txntest.Txn{
 		Type:            "appl",
@@ -151,11 +150,11 @@
 
 	dl.txn(&fund)
 	return appIndex
-=======
+}
+
 func (dl *DoubleLedger) reloadLedgers() {
 	require.NoError(dl.t, dl.generator.ReloadLedger())
 	require.NoError(dl.t, dl.validator.ReloadLedger())
->>>>>>> 7f6dbc7a
 }
 
 func checkBlock(t *testing.T, checkLedger *ledger.Ledger, vb *ledgercore.ValidatedBlock) {
