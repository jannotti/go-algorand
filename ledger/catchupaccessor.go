--- conflicted
+++ resolved
@@ -95,6 +95,7 @@
 	writeBalances(context.Context, []normalizedAccountBalance) error
 	writeCreatables(context.Context, []normalizedAccountBalance) error
 	writeHashes(context.Context, []normalizedAccountBalance) error
+	writeKVs(context.Context, []encodedKVRecordV6) error
 	isShared() bool
 }
 
@@ -105,6 +106,12 @@
 func (w *stagingWriterImpl) writeBalances(ctx context.Context, balances []normalizedAccountBalance) error {
 	return w.wdb.Atomic(func(ctx context.Context, tx *sql.Tx) (err error) {
 		return writeCatchpointStagingBalances(ctx, tx, balances)
+	})
+}
+
+func (w *stagingWriterImpl) writeKVs(ctx context.Context, kvrs []encodedKVRecordV6) error {
+	return w.wdb.Atomic(func(ctx context.Context, tx *sql.Tx) (err error) {
+		return writeCatchpointStagingKVs(ctx, tx, kvrs)
 	})
 }
 
@@ -283,13 +290,8 @@
 	KVWriteDuration         time.Duration
 }
 
-<<<<<<< HEAD
 // ProcessStagingBalances deserialize the given bytes as a temporary staging balances
-func (c *CatchpointCatchupAccessorImpl) ProcessStagingBalances(ctx context.Context, sectionName string, bytes []byte, progress *CatchpointCatchupAccessorProgress) (err error) {
-=======
-// ProgressStagingBalances deserialize the given bytes as a temporary staging balances
-func (c *catchpointCatchupAccessorImpl) ProgressStagingBalances(ctx context.Context, sectionName string, bytes []byte, progress *CatchpointCatchupAccessorProgress) (err error) {
->>>>>>> 36fc7f9b
+func (c *catchpointCatchupAccessorImpl) ProcessStagingBalances(ctx context.Context, sectionName string, bytes []byte, progress *CatchpointCatchupAccessorProgress) (err error) {
 	if sectionName == "content.msgpack" {
 		return c.processStagingContent(ctx, bytes, progress)
 	}
@@ -531,7 +533,7 @@
 	}()
 
 	// on a in-memory database, wait for the writer to finish before starting the new writer
-	if wdb.IsSharedCacheConnection() {
+	if c.stagingWriter.isShared() {
 		wg.Wait()
 	}
 
@@ -539,12 +541,10 @@
 	wg.Add(1)
 	go func() {
 		defer wg.Done()
-		errKVs = wdb.Atomic(func(ctx context.Context, tx *sql.Tx) error {
-			start := time.Now()
-			err := writeCatchpointStagingKVs(ctx, tx, chunkKVs)
-			durKVs = time.Since(start)
-			return err
-		})
+
+		start := time.Now()
+		errKVs = c.stagingWriter.writeKVs(ctx, chunkKVs)
+		durKVs = time.Since(start)
 	}()
 
 	wg.Wait()
