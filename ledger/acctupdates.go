// Copyright (C) 2019-2022 Algorand, Inc.
// This file is part of go-algorand
//
// go-algorand is free software: you can redistribute it and/or modify
// it under the terms of the GNU Affero General Public License as
// published by the Free Software Foundation, either version 3 of the
// License, or (at your option) any later version.
//
// go-algorand is distributed in the hope that it will be useful,
// but WITHOUT ANY WARRANTY; without even the implied warranty of
// MERCHANTABILITY or FITNESS FOR A PARTICULAR PURPOSE.  See the
// GNU Affero General Public License for more details.
//
// You should have received a copy of the GNU Affero General Public License
// along with go-algorand.  If not, see <https://www.gnu.org/licenses/>.

package ledger

import (
	"context"
	"database/sql"
	"errors"
	"fmt"
	"io"
	"sort"
	"strings"
	"sync"
	"sync/atomic"
	"time"

	"github.com/algorand/go-deadlock"

	"github.com/algorand/go-algorand/config"
	"github.com/algorand/go-algorand/crypto"
	"github.com/algorand/go-algorand/data/basics"
	"github.com/algorand/go-algorand/data/bookkeeping"
	"github.com/algorand/go-algorand/data/transactions"
	"github.com/algorand/go-algorand/ledger/ledgercore"
	"github.com/algorand/go-algorand/logging"
	"github.com/algorand/go-algorand/logging/telemetryspec"
	"github.com/algorand/go-algorand/protocol"
	"github.com/algorand/go-algorand/util/db"
	"github.com/algorand/go-algorand/util/metrics"
)

const (
	// balancesFlushInterval defines how frequently we want to flush our balances to disk.
	balancesFlushInterval = 5 * time.Second
	// pendingDeltasFlushThreshold is the deltas count threshold above we flush the pending balances regardless of the flush interval.
	pendingDeltasFlushThreshold = 128
)

// baseAccountsPendingAccountsBufferSize defines the size of the base account pending accounts buffer size.
// At the beginning of a new round, the entries from this buffer are being flushed into the base accounts map.
const baseAccountsPendingAccountsBufferSize = 100000

// baseAccountsPendingAccountsWarnThreshold defines the threshold at which the lruAccounts would generate a warning
// after we've surpassed a given pending account size. The warning is being generated when the pending accounts data
// is being flushed into the main base account cache.
const baseAccountsPendingAccountsWarnThreshold = 85000

// baseResourcesPendingAccountsBufferSize defines the size of the base resources pending accounts buffer size.
// At the beginning of a new round, the entries from this buffer are being flushed into the base resources map.
const baseResourcesPendingAccountsBufferSize = 100000

// baseResourcesPendingAccountsWarnThreshold defines the threshold at which the lruResources would generate a warning
// after we've surpassed a given pending account resources size. The warning is being generated when the pending accounts data
// is being flushed into the main base resources cache.
const baseResourcesPendingAccountsWarnThreshold = 85000

// initializeCachesReadaheadBlocksStream defines how many block we're going to attempt to queue for the
// initializeCaches method before it can process and store the account changes to disk.
const initializeCachesReadaheadBlocksStream = 4

// initializeCachesRoundFlushInterval defines the number of rounds between every to consecutive
// attempts to flush the memory account data to disk. Setting this value too high would increase
// memory utilization. Setting this too low, would increase disk i/o.
const initializeCachesRoundFlushInterval = 1000

// initializingAccountCachesMessageTimeout controls the amount of time passes before we
// log "initializingAccount initializing.." message to the log file. This is primarily for
// nodes with slower disk access, where a feedback that the node is functioning correctly is needed.
const initializingAccountCachesMessageTimeout = 3 * time.Second

// accountsUpdatePerRoundHighWatermark is the warning watermark for updating accounts data that takes
// longer than expected. We set it up here for one second per round, so that if we're bulk updating
// four rounds, we would allow up to 4 seconds. This becomes important when supporting balances recovery
// where we end up batching up to 1000 rounds in a single update.
const accountsUpdatePerRoundHighWatermark = 1 * time.Second

// forceCatchpointFileGeneration defines the CatchpointTracking mode that would be used to
// force a node to generate catchpoint files.
const forceCatchpointFileGenerationTrackingMode = 99

// A modifiedAccount represents an account that has been modified since
// the persistent state stored in the account DB (i.e., in the range of
// rounds covered by the accountUpdates tracker).
type modifiedAccount struct {
	// data stores the most recent ledgercore.AccountData for this modified
	// account.
	data ledgercore.AccountData

	// ndelta keeps track of how many times this account appears in
	// accountUpdates.deltas.  This is used to evict modifiedAccount
	// entries when all changes to an account have been reflected in
	// the account DB, and no outstanding modifications remain.
	ndeltas int
}

// accountCreatable is used as a map key.
type accountCreatable struct {
	address basics.Address
	index   basics.CreatableIndex
}

//msgp:ignore modifiedResource
type modifiedResource struct {
	// resource stores concrete information about this particular resource
	resource ledgercore.AccountResource

	// ndelta keeps track of how many times this resource appears in
	// accountUpdates.deltas.  This is used to evict modifiedResource
	// entries when all changes to an account have been reflected in
	// the account DB, and no outstanding modifications remain.
	ndeltas int
}

// A modifiedValue represents the value that has been modified since the
// persistent state stored in the account DB (i.e., in the range of rounds
// covered by the accountUpdates tracker).
type modifiedValue struct {
	// data stores the most recent value (nil == deleted)
	data *string

	// ndelta keeps track of how many times the key for this value appears in
	// accountUpdates.deltas.  This is used to evict modifiedValue entries when
	// all changes to a key have been reflected in the kv table, and no
	// outstanding modifications remain.
	ndeltas int
}

type accountUpdates struct {
	// Connection to the database.
	dbs db.Pair

	// Prepared SQL statements for fast accounts DB lookups.
	accountsq *accountsDbQueries

	// cachedDBRound is always exactly tracker DB round (and therefore, accountsRound()),
	// cached to use in lookup functions
	cachedDBRound basics.Round

	// deltas stores updates for every round after dbRound.
	deltas []ledgercore.AccountDeltas

	// accounts stores the most recent account state for every
	// address that appears in deltas.
	accounts map[basics.Address]modifiedAccount

	// resources stored the most recent resource state for every
	// address&resource that appears in deltas.
	resources resourcesUpdates

	// kvDeltas stores kvPair updates for every round after dbRound.
	kvDeltas []map[string]*string

	// kvStore has the most recent kv pairs for every write/del that appears in
	// deltas.
	kvStore map[string]modifiedValue

	// creatableDeltas stores creatable updates for every round after dbRound.
	creatableDeltas []map[basics.CreatableIndex]ledgercore.ModifiedCreatable

	// creatables stores the most recent state for every creatable that
	// appears in creatableDeltas
	creatables map[basics.CreatableIndex]ledgercore.ModifiedCreatable

	// versions stores consensus version dbRound and every
	// round after it; i.e., versions is one longer than deltas.
	versions []protocol.ConsensusVersion

	// totals stores the totals for dbRound and every round after it;
	// i.e., totals is one longer than deltas.
	roundTotals []ledgercore.AccountTotals

	// log copied from ledger
	log logging.Logger

	// ledger is the source ledger, which is used to synchronize
	// the rounds at which we need to flush the balances to disk
	// in favor of the catchpoint to be generated.
	ledger ledgerForTracker

	// deltasAccum stores the accumulated deltas for every round starting dbRound-1.
	deltasAccum []int

	// accountsMu is the synchronization mutex for accessing the various non-static variables.
	accountsMu deadlock.RWMutex

	// accountsReadCond used to synchronize read access to the internal data structures.
	accountsReadCond *sync.Cond

	// baseAccounts stores the most recently used accounts, at exactly dbRound
	baseAccounts lruAccounts

	// baseResources stores the most recently used resources, at exactly dbRound
	baseResources lruResources

	// logAccountUpdatesMetrics is a flag for enable/disable metrics logging
	logAccountUpdatesMetrics bool

	// logAccountUpdatesInterval sets a time interval for metrics logging
	logAccountUpdatesInterval time.Duration

	// lastMetricsLogTime is the time when the previous metrics logging occurred
	lastMetricsLogTime time.Time

	// maxAcctLookback sets the minimim deltas size to keep in memory
	acctLookback uint64
}

// RoundOffsetError is an error for when requested round is behind earliest stored db entry
type RoundOffsetError struct {
	round   basics.Round
	dbRound basics.Round
}

func (e *RoundOffsetError) Error() string {
	return fmt.Sprintf("round %d before dbRound %d", e.round, e.dbRound)
}

// StaleDatabaseRoundError is generated when we detect that the database round is behind the accountUpdates in-memory dbRound. This
// should never happen, since we update the database first, and only upon a successful update we update the in-memory dbRound.
type StaleDatabaseRoundError struct {
	memoryRound   basics.Round
	databaseRound basics.Round
}

func (e *StaleDatabaseRoundError) Error() string {
	return fmt.Sprintf("database round %d is behind in-memory round %d", e.databaseRound, e.memoryRound)
}

// MismatchingDatabaseRoundError is generated when we detect that the database round is different than the accountUpdates in-memory dbRound. This
// could happen normally when the database and the in-memory dbRound aren't synchronized. However, when we work in non-sync mode, we expect the database to be
// always synchronized with the in-memory data. When that condition is violated, this error is generated.
type MismatchingDatabaseRoundError struct {
	memoryRound   basics.Round
	databaseRound basics.Round
}

func (e *MismatchingDatabaseRoundError) Error() string {
	return fmt.Sprintf("database round %d mismatching in-memory round %d", e.databaseRound, e.memoryRound)
}

// ErrLookupLatestResources is returned if there is an error retrieving an account along with its resources.
var ErrLookupLatestResources = errors.New("couldn't find latest resources")

//msgp:ignore resourcesUpdates
type resourcesUpdates map[accountCreatable]modifiedResource

func (r resourcesUpdates) set(ac accountCreatable, m modifiedResource) { r[ac] = m }

func (r resourcesUpdates) get(ac accountCreatable) (m modifiedResource, ok bool) {
	m, ok = r[ac]
	return
}

func (r resourcesUpdates) getForAddress(addr basics.Address) map[basics.CreatableIndex]modifiedResource {
	res := make(map[basics.CreatableIndex]modifiedResource)

	for k, v := range r {
		if k.address == addr {
			res[k.index] = v
		}
	}

	return res
}

// initialize initializes the accountUpdates structure
func (au *accountUpdates) initialize(cfg config.Local) {
	au.accountsReadCond = sync.NewCond(au.accountsMu.RLocker())

	au.acctLookback = cfg.MaxAcctLookback

	// log metrics
	au.logAccountUpdatesMetrics = cfg.EnableAccountUpdatesStats
	au.logAccountUpdatesInterval = cfg.AccountUpdatesStatsInterval
}

// loadFromDisk is the 2nd level initialization, and is required before the accountUpdates becomes functional
// The close function is expected to be call in pair with loadFromDisk
func (au *accountUpdates) loadFromDisk(l ledgerForTracker, lastBalancesRound basics.Round) error {
	au.accountsMu.Lock()
	defer au.accountsMu.Unlock()

	au.cachedDBRound = lastBalancesRound
	err := au.initializeFromDisk(l, lastBalancesRound)
	if err != nil {
		return err
	}
	return nil
}

// close closes the accountUpdates, waiting for all the child go-routine to complete
func (au *accountUpdates) close() {
	if au.accountsq != nil {
		au.accountsq.close()
		au.accountsq = nil
	}
	au.baseAccounts.prune(0)
	au.baseResources.prune(0)
}

func (au *accountUpdates) LookupResource(rnd basics.Round, addr basics.Address, aidx basics.CreatableIndex, ctype basics.CreatableType) (ledgercore.AccountResource, basics.Round, error) {
	return au.lookupResource(rnd, addr, aidx, ctype, true /* take lock */)
}

func (au *accountUpdates) LookupKv(rnd basics.Round, key string) (*string, error) {
	return au.lookupKv(rnd, key, true /* take lock */)
}

func (au *accountUpdates) lookupKv(rnd basics.Round, key string, synchronized bool) (*string, error) {
	needUnlock := false
	if synchronized {
		au.accountsMu.RLock()
		needUnlock = true
	}
	defer func() {
		if needUnlock {
			au.accountsMu.RUnlock()
		}
	}()

	// TODO: This loop and round handling is copied from other routines like
	// lookupResource. I believe that it is overly cautious, as it always reruns
	// the lookup if the DB round does not match the expected round. However, as
	// long as the db round has not advanced too far (greater than `rnd`), I
	// believe it would be valid to use. In the interest of minimizing changes,
	// I'm not doing that now.

	for {
		currentDbRound := au.cachedDBRound
		currentDeltaLen := len(au.deltas)
		offset, err := au.roundOffset(rnd)
		if err != nil {
			return nil, err
		}

		// check if we have this key in `kvStore`, as that means the change we
		// care about is in kvDeltas (and maybe just kvStore itself)
		mval, indeltas := au.kvStore[key]
		if indeltas {
			// Check if this is the most recent round, in which case, we can
			// use a cache of the most recent kvStore state
			if offset == uint64(len(au.kvDeltas)) {
				return mval.data, nil
			}

			// the key is in the deltas, but we don't know if it appears in the
			// delta range of [0..offset], so we'll need to check. Walk deltas
			// backwards so later updates take priority.
			for i := offset - 1; i > 0; i-- {
				mval, ok := au.kvDeltas[i][key]
				if ok {
					return mval, nil
				}
			}
		} else {
			// we know that the key in not in kvDeltas - so there is no point in scanning it.
			// we've going to fall back to search in the database, but before doing so, we should
			// update the rnd so that it would point to the end of the known delta range.
			// ( that would give us the best validity range )
			rnd = currentDbRound + basics.Round(currentDeltaLen)
		}

		// OTHER LOOKUPS USE "base" caches here.

		if synchronized {
			au.accountsMu.RUnlock()
			needUnlock = false
		}

		// No updates of this account in kvDeltas; use on-disk DB.  The check in
		// roundOffset() made sure the round is exactly the one present in the
		// on-disk DB.

		persistedData, err := au.accountsq.lookupKeyValue(key)
		if persistedData.round == currentDbRound {
			return persistedData.value, nil
		}

		// The db round is unexpected...
		if synchronized {
			if persistedData.round < currentDbRound {
				// Somehow the db is LOWER than it should be.
				au.log.Errorf("accountUpdates.lookupKvPair: database round %d is behind in-memory round %d", persistedData.round, currentDbRound)
				return nil, &StaleDatabaseRoundError{databaseRound: persistedData.round, memoryRound: currentDbRound}
			}
			// The db is higher, so a write must have happened.  Try again.
			au.accountsMu.RLock()
			needUnlock = true
			// WHY BOTH - seems the goal is just to wait until the au is aware of progress. au.cachedDBRound should be enough?
			for currentDbRound >= au.cachedDBRound && currentDeltaLen == len(au.deltas) {
				au.accountsReadCond.Wait()
			}
		} else {
			// in non-sync mode, we don't wait since we already assume that we're synchronized.
			au.log.Errorf("accountUpdates.lookupKvPair: database round %d mismatching in-memory round %d", persistedData.round, currentDbRound)
			return nil, &MismatchingDatabaseRoundError{databaseRound: persistedData.round, memoryRound: currentDbRound}
		}

	}
}

func (au *accountUpdates) LookupKeysByPrefix(round basics.Round, keyPrefix string, maxKeyNum uint64) ([]string, error) {
	return au.lookupKeysByPrefix(round, keyPrefix, maxKeyNum, true /* take lock */)
}

func (au *accountUpdates) lookupKeysByPrefix(round basics.Round, keyPrefix string, maxKeyNum uint64, synchronized bool) (resultKeys []string, err error) {
	var results map[string]bool
	// keep track of the number of result key with value
	var resultCount uint64

	needUnlock := false
	if synchronized {
		au.accountsMu.RLock()
		needUnlock = true
	}
	defer func() {
		if needUnlock {
			au.accountsMu.RUnlock()
		}
		// preparation of result happens in deferring function
		// prepare result only when err != nil
		if err == nil {
			resultKeys = make([]string, 0, resultCount)
			for resKey, present := range results {
				if present {
					resultKeys = append(resultKeys, resKey)
				}
			}
		}
	}()

	// TODO: This loop and round handling is copied from other routines like
	// lookupResource. I believe that it is overly cautious, as it always reruns
	// the lookup if the DB round does not match the expected round. However, as
	// long as the db round has not advanced too far (greater than `rnd`), I
	// believe it would be valid to use. In the interest of minimizing changes,
	// I'm not doing that now.

	for {
		currentDBRound := au.cachedDBRound
		currentDeltaLen := len(au.deltas)
		offset, _err := au.roundOffset(round)
		if _err != nil {
			err = _err
			return
		}

		// reset `results` to be empty each iteration
		// if db round does not match the round number returned from DB query, start over again
		// NOTE: `results` is maintained as we walk backwards from the latest round, to DB
		// IT IS NOT SIMPLY A SET STORING KEY NAMES!
		// - if the boolean for the key is true: we consider the key is still valid in later round
		// - otherwise, we consider that the key is deleted in later round, and we will not return it as part of result
		// Thus: `resultCount` keeps track of how many VALID keys in the `results`
		// DO NOT TRY `len(results)` TO SEE NUMBER OF VALID KEYS!
		results = map[string]bool{}
		resultCount = 0

		for i := int(offset - 1); i >= 0; i-- {
			for keyInRound, valOp := range au.kvDeltas[i] {
				if !strings.HasPrefix(keyInRound, keyPrefix) {
					continue
				}
				// whether it is set or deleted in later round, if such modification exists in later round
				// we just ignore the earlier insert
				if _, ok := results[keyInRound]; ok {
					continue
				}
				if valOp == nil {
					results[keyInRound] = false
				} else {
					// set such key to be valid with value
					results[keyInRound] = true
					resultCount++
					// check if the size of `results` reaches `maxKeyNum`
					// if so just return the list of keys
					if maxKeyNum > 0 && resultCount == maxKeyNum {
						return
					}
				}
			}
		}

		round = currentDBRound + basics.Round(currentDeltaLen)

		// after this line, we should dig into DB I guess
		// OTHER LOOKUPS USE "base" caches here.
		if synchronized {
			au.accountsMu.RUnlock()
			needUnlock = false
		}

		// Finishing searching updates of this account in kvDeltas, keep going: use on-disk DB
		// to find the rest matching keys in DB.
		dbRound, _err := au.accountsq.lookupKeysByPrefix(keyPrefix, maxKeyNum, results, resultCount)
		if _err != nil {
			err = _err
			return
		}
		if dbRound == currentDBRound {
			return
		}

		// The DB round is unexpected... '_>'?
		if synchronized {
			if dbRound < currentDBRound {
				// does not make sense if DB round is earlier than it should be
				au.log.Errorf("accountUpdates.lookupKvPair: database round %d is behind in-memory round %d", dbRound, currentDBRound)
				err = &StaleDatabaseRoundError{databaseRound: dbRound, memoryRound: currentDBRound}
				return
			}
			// The DB round is higher than expected, so a write-into-DB must have happened. Start over again.
			au.accountsMu.RLock()
			needUnlock = true
			// WHY BOTH - seems the goal is just to wait until the au is aware of progress. au.cachedDBRound should be enough?
			for currentDBRound >= au.cachedDBRound && currentDeltaLen == len(au.deltas) {
				au.accountsReadCond.Wait()
			}
		} else {
			au.log.Errorf("accountUpdates.lookupKvPair: database round %d mismatching in-memory round %d", dbRound, currentDBRound)
			err = &MismatchingDatabaseRoundError{databaseRound: dbRound, memoryRound: currentDBRound}
			return
		}
	}
}

// LookupWithoutRewards returns the account data for a given address at a given round.
func (au *accountUpdates) LookupWithoutRewards(rnd basics.Round, addr basics.Address) (data ledgercore.AccountData, validThrough basics.Round, err error) {
	data, validThrough, _, _, err = au.lookupWithoutRewards(rnd, addr, true /* take lock*/)
	return
}

// ListAssets lists the assets by their asset index, limiting to the first maxResults
func (au *accountUpdates) ListAssets(maxAssetIdx basics.AssetIndex, maxResults uint64) ([]basics.CreatableLocator, error) {
	return au.listCreatables(basics.CreatableIndex(maxAssetIdx), maxResults, basics.AssetCreatable)
}

// ListApplications lists the application by their app index, limiting to the first maxResults
func (au *accountUpdates) ListApplications(maxAppIdx basics.AppIndex, maxResults uint64) ([]basics.CreatableLocator, error) {
	return au.listCreatables(basics.CreatableIndex(maxAppIdx), maxResults, basics.AppCreatable)
}

// listCreatables lists the application/asset by their app/asset index, limiting to the first maxResults
func (au *accountUpdates) listCreatables(maxCreatableIdx basics.CreatableIndex, maxResults uint64, ctype basics.CreatableType) ([]basics.CreatableLocator, error) {
	au.accountsMu.RLock()
	for {
		currentDbRound := au.cachedDBRound
		currentDeltaLen := len(au.deltas)
		// Sort indices for creatables that have been created/deleted. If this
		// turns out to be too inefficient, we could keep around a heap of
		// created/deleted asset indices in memory.
		keys := make([]basics.CreatableIndex, 0, len(au.creatables))
		for cidx, delta := range au.creatables {
			if delta.Ctype != ctype {
				continue
			}
			if cidx <= maxCreatableIdx {
				keys = append(keys, cidx)
			}
		}
		sort.Slice(keys, func(i, j int) bool { return keys[i] > keys[j] })

		// Check for creatables that haven't been synced to disk yet.
		unsyncedCreatables := make([]basics.CreatableLocator, 0, len(keys))
		deletedCreatables := make(map[basics.CreatableIndex]bool, len(keys))
		for _, cidx := range keys {
			delta := au.creatables[cidx]
			if delta.Created {
				// Created but only exists in memory
				unsyncedCreatables = append(unsyncedCreatables, basics.CreatableLocator{
					Type:    delta.Ctype,
					Index:   cidx,
					Creator: delta.Creator,
				})
			} else {
				// Mark deleted creatables for exclusion from the results set
				deletedCreatables[cidx] = true
			}
		}

		au.accountsMu.RUnlock()

		// Check in-memory created creatables, which will always be newer than anything
		// in the database
		if uint64(len(unsyncedCreatables)) >= maxResults {
			return unsyncedCreatables[:maxResults], nil
		}
		res := unsyncedCreatables

		// Fetch up to maxResults - len(res) + len(deletedCreatables) from the database,
		// so we have enough extras in case creatables were deleted
		numToFetch := maxResults - uint64(len(res)) + uint64(len(deletedCreatables))
		dbResults, dbRound, err := au.accountsq.listCreatables(maxCreatableIdx, numToFetch, ctype)
		if err != nil {
			return nil, err
		}

		if dbRound == currentDbRound {
			// Now we merge the database results with the in-memory results
			for _, loc := range dbResults {
				// Check if we have enough results
				if uint64(len(res)) == maxResults {
					return res, nil
				}

				// Creatable was deleted
				if _, ok := deletedCreatables[loc.Index]; ok {
					continue
				}

				// We're OK to include this result
				res = append(res, loc)
			}
			return res, nil
		}
		if dbRound < currentDbRound {
			au.log.Errorf("listCreatables: database round %d is behind in-memory round %d", dbRound, currentDbRound)
			return []basics.CreatableLocator{}, &StaleDatabaseRoundError{databaseRound: dbRound, memoryRound: currentDbRound}
		}
		au.accountsMu.RLock()
		for currentDbRound >= au.cachedDBRound && currentDeltaLen == len(au.deltas) {
			au.accountsReadCond.Wait()
		}
	}
}

// GetCreatorForRound returns the creator for a given asset/app index at a given round
func (au *accountUpdates) GetCreatorForRound(rnd basics.Round, cidx basics.CreatableIndex, ctype basics.CreatableType) (creator basics.Address, ok bool, err error) {
	return au.getCreatorForRound(rnd, cidx, ctype, true /* take the lock */)
}

// committedUpTo implements the ledgerTracker interface for accountUpdates.
// The method informs the tracker that committedRound and all it's previous rounds have
// been committed to the block database. The method returns what is the oldest round
// number that can be removed from the blocks database as well as the lookback that this
// tracker maintains.
func (au *accountUpdates) committedUpTo(committedRound basics.Round) (retRound, lookback basics.Round) {
	au.accountsMu.RLock()
	defer au.accountsMu.RUnlock()

	retRound = basics.Round(0)
	lookback = basics.Round(au.acctLookback)
	if committedRound < lookback {
		return
	}

	retRound = au.cachedDBRound
	return
}

// produceCommittingTask enqueues committing the balances for round committedRound-lookback.
// The deferred committing is done so that we could calculate the historical balances lookback rounds back.
// Since we don't want to hold off the tracker's mutex for too long, we'll defer the database persistence of this
// operation to a syncer goroutine. The one caveat is that when storing a catchpoint round, we would want to
// wait until the catchpoint creation is done, so that the persistence of the catchpoint file would have an
// uninterrupted view of the balances at a given point of time.
func (au *accountUpdates) produceCommittingTask(committedRound basics.Round, dbRound basics.Round, dcr *deferredCommitRange) *deferredCommitRange {
	var offset uint64
	au.accountsMu.RLock()
	defer au.accountsMu.RUnlock()

	if committedRound < dcr.lookback {
		return nil
	}

	newBase := committedRound - dcr.lookback
	if newBase <= dbRound {
		// Already forgotten
		return nil
	}

	if newBase > dbRound+basics.Round(len(au.deltas)) {
		au.log.Panicf("produceCommittingTask: block %d too far in the future, lookback %d, dbRound %d (cached %d), deltas %d", committedRound, dcr.lookback, dbRound, au.cachedDBRound, len(au.deltas))
	}

	offset = uint64(newBase - dbRound)

	offset = au.consecutiveVersion(offset)

	// calculate the number of pending deltas
	dcr.pendingDeltas = au.deltasAccum[offset] - au.deltasAccum[0]

	proto := config.Consensus[au.versions[offset]]
	dcr.catchpointLookback = proto.CatchpointLookback
	if dcr.catchpointLookback == 0 {
		dcr.catchpointLookback = proto.MaxBalLookback
	}

	// submit committing task only if offset is non-zero in addition to
	// 1) no pending catchpoint writes
	// 2) batching requirements meet or catchpoint round
	dcr.oldBase = dbRound
	dcr.offset = offset
	return dcr
}

func (au *accountUpdates) consecutiveVersion(offset uint64) uint64 {
	// check if this update chunk spans across multiple consensus versions. If so, break it so that each update would tackle only a single
	// consensus version.
	if au.versions[1] != au.versions[offset] {
		// find the tip point.
		tipPoint := sort.Search(int(offset), func(i int) bool {
			// we're going to search here for version inequality, with the assumption that consensus versions won't repeat.
			// that allow us to support [ver1, ver1, ..., ver2, ver2, ..., ver3, ver3] but not [ver1, ver1, ..., ver2, ver2, ..., ver1, ver3].
			return au.versions[1] != au.versions[1+i]
		})
		// no need to handle the case of "no found", or tipPoint==int(offset), since we already know that it's there.
		offset = uint64(tipPoint)
	}
	return offset
}

// newBlock is the accountUpdates implementation of the ledgerTracker interface. This is the "external" facing function
// which invokes the internal implementation after taking the lock.
func (au *accountUpdates) newBlock(blk bookkeeping.Block, delta ledgercore.StateDelta) {
	au.accountsMu.Lock()
	au.newBlockImpl(blk, delta)
	au.accountsMu.Unlock()
	au.accountsReadCond.Broadcast()
}

// LatestTotals returns the totals of all accounts for the most recent round, as well as the round number
func (au *accountUpdates) LatestTotals() (basics.Round, ledgercore.AccountTotals, error) {
	au.accountsMu.RLock()
	defer au.accountsMu.RUnlock()
	return au.latestTotalsImpl()
}

// ReadCloseSizer interface implements the standard io.Reader and io.Closer as well
// as supporting the Size() function that let the caller know what the size of the stream would be (in bytes).
type ReadCloseSizer interface {
	io.ReadCloser
	Size() (int64, error)
}

// readCloseSizer is an instance of the ReadCloseSizer interface
type readCloseSizer struct {
	io.ReadCloser
	size int64
}

// Size returns the length of the associated stream.
func (r *readCloseSizer) Size() (int64, error) {
	if r.size < 0 {
		return 0, fmt.Errorf("unknown stream size")
	}
	return r.size, nil
}

// functions below this line are all internal functions

// accountUpdatesLedgerEvaluator is a "ledger emulator" which is used *only* by initializeCaches, as a way to shortcut
// the locks taken by the real ledger object when making requests that are being served by the accountUpdates.
// Using this struct allow us to take the tracker lock *before* calling the loadFromDisk, and having the operation complete
// without taking any locks. Note that it's not only the locks performance that is gained : by having the loadFrom disk
// not requiring any external locks, we can safely take a trackers lock on the ledger during reloadLedger, which ensures
// that even during catchpoint catchup mode switch, we're still correctly protected by a mutex.
type accountUpdatesLedgerEvaluator struct {
	// au is the associated accountUpdates structure which invoking the trackerEvalVerified function, passing this structure as input.
	// the accountUpdatesLedgerEvaluator would access the underlying accountUpdates function directly, bypassing the balances mutex lock.
	au *accountUpdates
	// ao is onlineAccounts for voters access
	ao *onlineAccounts
	// prevHeader is the previous header to the current one. The usage of this is only in the context of initializeCaches where we iteratively
	// building the ledgercore.StateDelta, which requires a peek on the "previous" header information.
	prevHeader bookkeeping.BlockHeader
}

// GenesisHash returns the genesis hash
func (aul *accountUpdatesLedgerEvaluator) GenesisHash() crypto.Digest {
	return aul.au.ledger.GenesisHash()
}

// GenesisProto returns the genesis consensus params
func (aul *accountUpdatesLedgerEvaluator) GenesisProto() config.ConsensusParams {
	return aul.au.ledger.GenesisProto()
}

// CompactCertVoters returns the top online accounts at round rnd.
func (aul *accountUpdatesLedgerEvaluator) CompactCertVoters(rnd basics.Round) (voters *ledgercore.VotersForRound, err error) {
	return aul.ao.voters.getVoters(rnd)
}

// BlockHdr returns the header of the given round. When the evaluator is running, it's only referring to the previous header, which is what we
// are providing here. Any attempt to access a different header would get denied.
func (aul *accountUpdatesLedgerEvaluator) BlockHdr(r basics.Round) (bookkeeping.BlockHeader, error) {
	if r == aul.prevHeader.Round {
		return aul.prevHeader, nil
	}
	return bookkeeping.BlockHeader{}, ledgercore.ErrNoEntry{}
}

// LatestTotals returns the totals of all accounts for the most recent round, as well as the round number
func (aul *accountUpdatesLedgerEvaluator) LatestTotals() (basics.Round, ledgercore.AccountTotals, error) {
	return aul.au.latestTotalsImpl()
}

// CheckDup test to see if the given transaction id/lease already exists. It's not needed by the accountUpdatesLedgerEvaluator and implemented as a stub.
func (aul *accountUpdatesLedgerEvaluator) CheckDup(config.ConsensusParams, basics.Round, basics.Round, basics.Round, transactions.Txid, ledgercore.Txlease) error {
	// this is a non-issue since this call will never be made on non-validating evaluation
	return fmt.Errorf("accountUpdatesLedgerEvaluator: tried to check for dup during accountUpdates initialization ")
}

// lookupWithoutRewards returns the account balance for a given address at a given round, without the reward
func (aul *accountUpdatesLedgerEvaluator) LookupWithoutRewards(rnd basics.Round, addr basics.Address) (ledgercore.AccountData, basics.Round, error) {
	data, validThrough, _, _, err := aul.au.lookupWithoutRewards(rnd, addr, false /*don't sync*/)
	if err != nil {
		return ledgercore.AccountData{}, 0, err
	}

	return data, validThrough, err
}

func (aul *accountUpdatesLedgerEvaluator) LookupApplication(rnd basics.Round, addr basics.Address, aidx basics.AppIndex) (ledgercore.AppResource, error) {
	r, _, err := aul.au.lookupResource(rnd, addr, basics.CreatableIndex(aidx), basics.AppCreatable, false /* don't sync */)
	return ledgercore.AppResource{AppParams: r.AppParams, AppLocalState: r.AppLocalState}, err
}

func (aul *accountUpdatesLedgerEvaluator) LookupAsset(rnd basics.Round, addr basics.Address, aidx basics.AssetIndex) (ledgercore.AssetResource, error) {
	r, _, err := aul.au.lookupResource(rnd, addr, basics.CreatableIndex(aidx), basics.AssetCreatable, false /* don't sync */)
	return ledgercore.AssetResource{AssetParams: r.AssetParams, AssetHolding: r.AssetHolding}, err
}

func (aul *accountUpdatesLedgerEvaluator) LookupKv(rnd basics.Round, key string) (*string, error) {
	panic("not implemented")
}

// GetCreatorForRound returns the asset/app creator for a given asset/app index at a given round
func (aul *accountUpdatesLedgerEvaluator) GetCreatorForRound(rnd basics.Round, cidx basics.CreatableIndex, ctype basics.CreatableType) (creator basics.Address, ok bool, err error) {
	return aul.au.getCreatorForRound(rnd, cidx, ctype, false /* don't sync */)
}

// onlineTotals returns the online totals of all accounts at the end of round rnd.
// used in tests only
func (au *accountUpdates) onlineTotals(rnd basics.Round) (basics.MicroAlgos, error) {
	au.accountsMu.RLock()
	defer au.accountsMu.RUnlock()
	offset, err := au.roundOffset(rnd)
	if err != nil {
		return basics.MicroAlgos{}, err
	}

	totals := au.roundTotals[offset]
	return totals.Online.Money, nil
}

// latestTotalsImpl returns the totals of all accounts for the most recent round, as well as the round number
func (au *accountUpdates) latestTotalsImpl() (basics.Round, ledgercore.AccountTotals, error) {
	offset := len(au.deltas)
	rnd := au.cachedDBRound + basics.Round(len(au.deltas))
	return rnd, au.roundTotals[offset], nil
}

// initializeFromDisk performs the atomic operation of loading the accounts data information from disk
// and preparing the accountUpdates for operation.
func (au *accountUpdates) initializeFromDisk(l ledgerForTracker, lastBalancesRound basics.Round) (err error) {
	au.dbs = l.trackerDB()
	au.log = l.trackerLog()
	au.ledger = l

	start := time.Now()
	ledgerAccountsinitCount.Inc(nil)
	err = au.dbs.Wdb.Atomic(func(ctx context.Context, tx *sql.Tx) error {
		totals, err0 := accountsTotals(ctx, tx, false)
		if err0 != nil {
			return err0
		}

		au.roundTotals = []ledgercore.AccountTotals{totals}
		return nil
	})

	ledgerAccountsinitMicros.AddMicrosecondsSince(start, nil)
	if err != nil {
		return
	}

	au.accountsq, err = accountsInitDbQueries(au.dbs.Rdb.Handle)
	if err != nil {
		return
	}

	hdr, err := l.BlockHdr(lastBalancesRound)
	if err != nil {
		return
	}

	au.versions = []protocol.ConsensusVersion{hdr.CurrentProtocol}
	au.deltas = nil
	au.kvDeltas = nil
	au.creatableDeltas = nil
	au.accounts = make(map[basics.Address]modifiedAccount)
	au.resources = make(resourcesUpdates)
	au.kvStore = make(map[string]modifiedValue)
	au.creatables = make(map[basics.CreatableIndex]ledgercore.ModifiedCreatable)
	au.deltasAccum = []int{0}

	au.baseAccounts.init(au.log, baseAccountsPendingAccountsBufferSize, baseAccountsPendingAccountsWarnThreshold)
	au.baseResources.init(au.log, baseResourcesPendingAccountsBufferSize, baseResourcesPendingAccountsWarnThreshold)
	return
}

// newBlockImpl is the accountUpdates implementation of the ledgerTracker interface. This is the "internal" facing function
// which assumes that no lock need to be taken.
func (au *accountUpdates) newBlockImpl(blk bookkeeping.Block, delta ledgercore.StateDelta) {
	rnd := blk.Round()

	if rnd <= au.latest() {
		// Duplicate, ignore.
		return
	}

	if rnd != au.latest()+1 {
		au.log.Panicf("accountUpdates: newBlockImpl %d too far in the future, dbRound %d, deltas %d", rnd, au.cachedDBRound, len(au.deltas))
	}
	au.deltas = append(au.deltas, delta.Accts)
	au.versions = append(au.versions, blk.CurrentProtocol)
	au.creatableDeltas = append(au.creatableDeltas, delta.Creatables)
	au.kvDeltas = append(au.kvDeltas, delta.KvMods)
	au.deltasAccum = append(au.deltasAccum, delta.Accts.Len()+au.deltasAccum[len(au.deltasAccum)-1])

	au.baseAccounts.flushPendingWrites()
	au.baseResources.flushPendingWrites()

	for i := 0; i < delta.Accts.Len(); i++ {
		addr, data := delta.Accts.GetByIdx(i)
		macct := au.accounts[addr]
		macct.ndeltas++
		macct.data = data
		au.accounts[addr] = macct
	}
	for _, res := range delta.Accts.GetAllAssetResources() {
		key := accountCreatable{
			address: res.Addr,
			index:   basics.CreatableIndex(res.Aidx),
		}
		mres, _ := au.resources.get(key)
		mres.resource.AssetHolding = res.Holding.Holding
		mres.resource.AssetParams = res.Params.Params
		mres.ndeltas++
		au.resources.set(key, mres)
	}
	for _, res := range delta.Accts.GetAllAppResources() {
		key := accountCreatable{
			address: res.Addr,
			index:   basics.CreatableIndex(res.Aidx),
		}
		mres, _ := au.resources.get(key)
		mres.resource.AppLocalState = res.State.LocalState
		mres.resource.AppParams = res.Params.Params
		mres.ndeltas++
		au.resources.set(key, mres)
	}

	for k, v := range delta.KvMods {
		mvalue := au.kvStore[k]
		mvalue.ndeltas++
		mvalue.data = v
		au.kvStore[k] = mvalue
	}

	for cidx, cdelta := range delta.Creatables {
		mcreat := au.creatables[cidx]
		mcreat.Creator = cdelta.Creator
		mcreat.Created = cdelta.Created
		mcreat.Ctype = cdelta.Ctype
		mcreat.Ndeltas++
		au.creatables[cidx] = mcreat
	}

	au.roundTotals = append(au.roundTotals, delta.Totals)

	// calling prune would drop old entries from the base accounts.
	newBaseAccountSize := (len(au.accounts) + 1) + baseAccountsPendingAccountsBufferSize
	au.baseAccounts.prune(newBaseAccountSize)
	newBaseResourcesSize := (len(au.resources) + 1) + baseResourcesPendingAccountsBufferSize
	au.baseResources.prune(newBaseResourcesSize)
}

// lookupLatest returns the account data for a given address for the latest round.
// The rewards are added to the AccountData before returning.
// Note that the function doesn't update the account with the rewards,
// even while it does return the AccountData which represent the "rewarded" account data.
func (au *accountUpdates) lookupLatest(addr basics.Address) (data basics.AccountData, rnd basics.Round, withoutRewards basics.MicroAlgos, err error) {
	au.accountsMu.RLock()
	needUnlock := true
	defer func() {
		if needUnlock {
			au.accountsMu.RUnlock()
		}
	}()
	var offset uint64
	var rewardsProto config.ConsensusParams
	var rewardsLevel uint64
	var persistedData persistedAccountData
	var persistedResources []persistedResourcesData
	var resourceDbRound basics.Round
	withRewards := true

	var foundAccount bool
	var ad ledgercore.AccountData

	var foundResources map[basics.CreatableIndex]basics.Round
	var resourceCount uint64

	addResource := func(cidx basics.CreatableIndex, round basics.Round, res ledgercore.AccountResource) error {
		foundRound, ok := foundResources[cidx]
		if !ok { // first time seeing this cidx
			foundResources[cidx] = round
			if ledgercore.AssignAccountResourceToAccountData(cidx, res, &data) {
				resourceCount++
			}
			return nil
		}
		// is this newer than current "found" rnd for this resource?
		if round > foundRound {
			return fmt.Errorf("error in lookupAllResources, round %v > foundRound %v: %w", round, foundRound, ErrLookupLatestResources)
		}
		// otherwise older than current "found" rnd: ignore, since it's older than what we have
		return nil
	}

	// possibly avoid a trip to the DB for more resources, if we can use totals info
	checkDone := func() bool {
		if foundAccount { // found AccountData
			// no resources
			if ad.TotalAssetParams == 0 && ad.TotalAppParams == 0 &&
				ad.TotalAssets == 0 && ad.TotalAppLocalStates == 0 {
				return true
			}
			// not possible to know how many resources rows to look for: totals conceal possibly overlapping assets/apps
			// but asset params also assume asset holding
			if (ad.TotalAssetParams != 0 && ad.TotalAssets != 0 && ad.TotalAssetParams != ad.TotalAssets) ||
				(ad.TotalAppParams != 0 && ad.TotalAppLocalStates != 0) {
				return false
			}

			// in cases where acct is only a holder of assets/apps, or is just a creator of assets/apps,
			// we can know how many resources rows to look for
			needToFind := uint64(0)
			if ad.TotalAssetParams == 0 { // not a creator of assets
				needToFind += uint64(ad.TotalAssets) // look for N asset holdings
			} else if ad.TotalAssets == 0 { // not a holder of assets
				needToFind += uint64(ad.TotalAssetParams) // look for N asset params
			} else if ad.TotalAssetParams == ad.TotalAssets {
				needToFind += uint64(ad.TotalAssetParams)
			} else {
				return false
			}
			if ad.TotalAppParams == 0 { // not a creator of apps
				needToFind += uint64(ad.TotalAppLocalStates) // look for N AppLocalStates
			} else if ad.TotalAppLocalStates == 0 { // not a user of apps
				needToFind += uint64(ad.TotalAppParams) // look for N AppParams
			} else {
				return false
			}
			return needToFind == resourceCount
		}
		return false
	}

	for {
		currentDbRound := au.cachedDBRound
		currentDeltaLen := len(au.deltas)
		rnd = au.latest()
		offset, err = au.roundOffset(rnd)
		if err != nil {
			return
		}
		// offset should now be len(au.deltas)
		if offset != uint64(len(au.deltas)) {
			return basics.AccountData{}, basics.Round(0), basics.MicroAlgos{}, fmt.Errorf("offset != len(au.deltas): %w", ErrLookupLatestResources)
		}
		ad = ledgercore.AccountData{}
		foundAccount = false
		foundResources = make(map[basics.CreatableIndex]basics.Round)
		resourceCount = 0

		rewardsProto = config.Consensus[au.versions[offset]]
		rewardsLevel = au.roundTotals[offset].RewardsLevel

		// we're testing the withRewards here and setting the defer function only once, and only if withRewards is true.
		// we want to make this defer only after setting the above rewardsProto/rewardsLevel.
		if withRewards {
			defer func() {
				if err == nil {
					ledgercore.AssignAccountData(&data, ad)
					withoutRewards = data.MicroAlgos // record balance before updating rewards
					data = data.WithUpdatedRewards(rewardsProto, rewardsLevel)
				}
			}()
			withRewards = false
		}

		// check if we've had this address modified in the past rounds. ( i.e. if it's in the deltas )
		if macct, has := au.accounts[addr]; has {
			// This is the most recent round, so we can
			// use a cache of the most recent account state.
			ad = macct.data
			foundAccount = true
		} else if pad, has := au.baseAccounts.read(addr); has && pad.round == currentDbRound {
			// we don't technically need this, since it's already in the baseAccounts, however, writing this over
			// would ensure that we promote this field.
			au.baseAccounts.writePending(pad)
			ad = pad.accountData.GetLedgerCoreAccountData()
			foundAccount = true
		}

		if checkDone() {
			return
		}

		// check for resources modified in the past rounds, in the deltas
		for cidx, mr := range au.resources.getForAddress(addr) {
			if err := addResource(cidx, rnd, mr.resource); err != nil {
				return basics.AccountData{}, basics.Round(0), basics.MicroAlgos{}, err
			}
		}

		if checkDone() {
			return
		}

		// check the baseResources -
		if prds := au.baseResources.readAll(addr); len(prds) > 0 {
			for _, prd := range prds {
				// we don't technically need this, since it's already in the baseResources, however, writing this over
				// would ensure that we promote this field.
				au.baseResources.writePending(prd, addr)
				if prd.addrid != 0 {
					if err := addResource(prd.aidx, rnd, prd.AccountResource()); err != nil {
						return basics.AccountData{}, basics.Round(0), basics.MicroAlgos{}, err
					}
				}
			}
		}
		au.accountsMu.RUnlock()
		needUnlock = false

		if checkDone() {
			return
		}

		// No updates of this account in the in-memory deltas; use on-disk DB.
		// The check in roundOffset() made sure the round is exactly the one
		// present in the on-disk DB.  As an optimization, we avoid creating
		// a separate transaction here, and directly use a prepared SQL query
		// against the database.
		if !foundAccount {
			persistedData, err = au.accountsq.lookup(addr)
			if err != nil {
				return basics.AccountData{}, basics.Round(0), basics.MicroAlgos{}, err
			}
			if persistedData.round == currentDbRound {
				if persistedData.rowid != 0 {
					// if we read actual data return it
					au.baseAccounts.writePending(persistedData)
					ad = persistedData.accountData.GetLedgerCoreAccountData()
				} else {
					ad = ledgercore.AccountData{}
				}

				foundAccount = true
				if checkDone() {
					return
				}
			}

			if persistedData.round < currentDbRound {
				au.log.Errorf("accountUpdates.lookupLatest: account database round %d is behind in-memory round %d", persistedData.round, currentDbRound)
				return basics.AccountData{}, basics.Round(0), basics.MicroAlgos{}, &StaleDatabaseRoundError{databaseRound: persistedData.round, memoryRound: currentDbRound}
			}
			if persistedData.round > currentDbRound {
				goto tryAgain
			}
		}

		// Look for resources on disk
		persistedResources, resourceDbRound, err = au.accountsq.lookupAllResources(addr)
		if err != nil {
			return basics.AccountData{}, basics.Round(0), basics.MicroAlgos{}, err
		}
		if resourceDbRound == currentDbRound {
			for _, pd := range persistedResources {
				au.baseResources.writePending(pd, addr)
				if err := addResource(pd.aidx, currentDbRound, pd.AccountResource()); err != nil {
					return basics.AccountData{}, basics.Round(0), basics.MicroAlgos{}, err
				}
			}
			// We've found all the resources we could find for this address.
			return
		}

		if resourceDbRound < currentDbRound {
			au.log.Errorf("accountUpdates.lookupLatest: resource database round %d is behind in-memory round %d", resourceDbRound, currentDbRound)
			return basics.AccountData{}, basics.Round(0), basics.MicroAlgos{}, &StaleDatabaseRoundError{databaseRound: resourceDbRound, memoryRound: currentDbRound}
		}

	tryAgain:
		au.accountsMu.RLock()
		needUnlock = true
		for currentDbRound >= au.cachedDBRound && currentDeltaLen == len(au.deltas) {
			au.accountsReadCond.Wait()
		}
	}
}

<<<<<<< HEAD
// lookupOnlineAccountData returns the online account data for a given address at a given round.
func (au *accountUpdates) lookupOnlineAccountData(rnd basics.Round, addr basics.Address) (data basics.OnlineAccountData, err error) {
	au.accountsMu.RLock()
	needUnlock := true
	defer func() {
		if needUnlock {
			au.accountsMu.RUnlock()
		}
	}()
	var offset uint64
	var rewardsProto config.ConsensusParams
	var rewardsLevel uint64
	var persistedData persistedAccountData
	for {
		currentDbRound := au.cachedDBRound
		currentDeltaLen := len(au.deltas)
		offset, err = au.roundOffset(rnd)
		if err != nil {
			return
		}

		rewardsProto = config.Consensus[au.versions[offset]]
		rewardsLevel = au.roundTotals[offset].RewardsLevel

		// check if we've had this address modified in the past rounds. ( i.e. if it's in the deltas )
		macct, indeltas := au.accounts[addr]
		if indeltas {
			// Check if this is the most recent round, in which case, we can
			// use a cache of the most recent account state.
			if offset == uint64(len(au.deltas)) {
				return macct.data.OnlineAccountData(rewardsProto, rewardsLevel), nil
			}
			// the account appears in the deltas, but we don't know if it appears in the
			// delta range of [0..offset], so we'll need to check :
			// Traverse the deltas backwards to ensure that later updates take
			// priority if present.
			for offset > 0 {
				offset--
				d, ok := au.deltas[offset].GetData(addr)
				if ok {
					return d.OnlineAccountData(rewardsProto, rewardsLevel), nil
				}
			}
		}

		// check the baseAccounts -
		if macct, has := au.baseAccounts.read(addr); has && macct.round == currentDbRound {
			// we don't technically need this, since it's already in the baseAccounts, however, writing this over
			// would ensure that we promote this field.
			au.baseAccounts.writePending(macct)
			u := macct.accountData.GetLedgerCoreAccountData()
			return u.OnlineAccountData(rewardsProto, rewardsLevel), nil
		}

		au.accountsMu.RUnlock()
		needUnlock = false

		// No updates of this account in the in-memory deltas; use on-disk DB.
		// The check in roundOffset() made sure the round is exactly the one
		// present in the on-disk DB.  As an optimization, we avoid creating
		// a separate transaction here, and directly use a prepared SQL query
		// against the database.
		persistedData, err = au.accountsq.lookup(addr)
		if persistedData.round == currentDbRound {
			var u ledgercore.AccountData
			if persistedData.rowid != 0 {
				// if we read actual data return it
				au.baseAccounts.writePending(persistedData)
				u = persistedData.accountData.GetLedgerCoreAccountData()
			}
			// otherwise return empty
			return u.OnlineAccountData(rewardsProto, rewardsLevel), err
		}

		if persistedData.round < currentDbRound {
			au.log.Errorf("accountUpdates.lookupOnlineAccountData: database round %d is behind in-memory round %d", persistedData.round, currentDbRound)
			return basics.OnlineAccountData{}, &StaleDatabaseRoundError{databaseRound: persistedData.round, memoryRound: currentDbRound}
		}
		au.accountsMu.RLock()
		needUnlock = true
		for currentDbRound >= au.cachedDBRound && currentDeltaLen == len(au.deltas) {
			au.accountsReadCond.Wait()
		}
	}
}

=======
>>>>>>> 1335f168
func (au *accountUpdates) lookupResource(rnd basics.Round, addr basics.Address, aidx basics.CreatableIndex, ctype basics.CreatableType, synchronized bool) (data ledgercore.AccountResource, validThrough basics.Round, err error) {
	needUnlock := false
	if synchronized {
		au.accountsMu.RLock()
		needUnlock = true
	}
	defer func() {
		if needUnlock {
			au.accountsMu.RUnlock()
		}
	}()
	var offset uint64
	var persistedData persistedResourcesData
	for {
		currentDbRound := au.cachedDBRound
		currentDeltaLen := len(au.deltas)
		offset, err = au.roundOffset(rnd)
		if err != nil {
			return
		}

		// check if we've had this address modified in the past rounds. ( i.e. if it's in the deltas )
		macct, indeltas := au.resources.get(accountCreatable{address: addr, index: aidx})
		if indeltas {
			// Check if this is the most recent round, in which case, we can
			// use a cache of the most recent account state.
			if offset == uint64(len(au.deltas)) {
				return macct.resource, rnd, nil
			}
			// the account appears in the deltas, but we don't know if it appears in the
			// delta range of [0..offset], so we'll need to check :
			// Traverse the deltas backwards to ensure that later updates take
			// priority if present.
			for offset > 0 {
				offset--
				r, ok := au.deltas[offset].GetResource(addr, aidx, ctype)
				if ok {
					// the returned validThrough here is not optimal, but it still correct. We could get a more accurate value by scanning
					// the deltas forward, but this would be time consuming loop, which might not pay off.
					return r, rnd, nil
				}
			}
		} else {
			// we know that the account in not in the deltas - so there is no point in scanning it.
			// we've going to fall back to search in the database, but before doing so, we should
			// update the rnd so that it would point to the end of the known delta range.
			// ( that would give us the best validity range )
			rnd = currentDbRound + basics.Round(currentDeltaLen)
		}

		// check the baseResources -
		if macct, has := au.baseResources.read(addr, aidx); has {
			// we don't technically need this, since it's already in the baseResources, however, writing this over
			// would ensure that we promote this field.
			au.baseResources.writePending(macct, addr)
			return macct.AccountResource(), rnd, nil
		}

		if synchronized {
			au.accountsMu.RUnlock()
			needUnlock = false
		}
		// No updates of this account in the in-memory deltas; use on-disk DB.
		// The check in roundOffset() made sure the round is exactly the one
		// present in the on-disk DB.  As an optimization, we avoid creating
		// a separate transaction here, and directly use a prepared SQL query
		// against the database.
		persistedData, err = au.accountsq.lookupResources(addr, aidx, ctype)
		if persistedData.round == currentDbRound {
			if persistedData.addrid != 0 {
				// if we read actual data return it
				au.baseResources.writePending(persistedData, addr)
				return persistedData.AccountResource(), rnd, err
			}
			// otherwise return empty
			return ledgercore.AccountResource{}, rnd, err
		}
		if synchronized {
			if persistedData.round < currentDbRound {
				au.log.Errorf("accountUpdates.lookupResource: database round %d is behind in-memory round %d", persistedData.round, currentDbRound)
				return ledgercore.AccountResource{}, basics.Round(0), &StaleDatabaseRoundError{databaseRound: persistedData.round, memoryRound: currentDbRound}
			}
			au.accountsMu.RLock()
			needUnlock = true
			for currentDbRound >= au.cachedDBRound && currentDeltaLen == len(au.deltas) {
				au.accountsReadCond.Wait()
			}
		} else {
			// in non-sync mode, we don't wait since we already assume that we're synchronized.
			au.log.Errorf("accountUpdates.lookupResource: database round %d mismatching in-memory round %d", persistedData.round, currentDbRound)
			return ledgercore.AccountResource{}, basics.Round(0), &MismatchingDatabaseRoundError{databaseRound: persistedData.round, memoryRound: currentDbRound}
		}
	}
}

// lookupWithoutRewards returns the account data for a given address at a given round.
func (au *accountUpdates) lookupWithoutRewards(rnd basics.Round, addr basics.Address, synchronized bool) (data ledgercore.AccountData, validThrough basics.Round, rewardsVersion protocol.ConsensusVersion, rewardsLevel uint64, err error) {
	needUnlock := false
	if synchronized {
		au.accountsMu.RLock()
		needUnlock = true
	}
	defer func() {
		if needUnlock {
			au.accountsMu.RUnlock()
		}
	}()
	var offset uint64
	var persistedData persistedAccountData
	for {
		currentDbRound := au.cachedDBRound
		currentDeltaLen := len(au.deltas)
		offset, err = au.roundOffset(rnd)
		if err != nil {
			return
		}

		rewardsVersion = au.versions[offset]
		rewardsLevel = au.roundTotals[offset].RewardsLevel

		// check if we've had this address modified in the past rounds. ( i.e. if it's in the deltas )
		macct, indeltas := au.accounts[addr]
		if indeltas {
			// Check if this is the most recent round, in which case, we can
			// use a cache of the most recent account state.
			if offset == uint64(len(au.deltas)) {
				return macct.data, rnd, rewardsVersion, rewardsLevel, nil
			}
			// the account appears in the deltas, but we don't know if it appears in the
			// delta range of [0..offset], so we'll need to check :
			// Traverse the deltas backwards to ensure that later updates take
			// priority if present.
			for offset > 0 {
				offset--
				d, ok := au.deltas[offset].GetData(addr)
				if ok {
					// the returned validThrough here is not optimal, but it still correct. We could get a more accurate value by scanning
					// the deltas forward, but this would be time consuming loop, which might not pay off.
					return d, rnd, rewardsVersion, rewardsLevel, nil
				}
			}
		} else {
			// we know that the account in not in the deltas - so there is no point in scanning it.
			// we've going to fall back to search in the database, but before doing so, we should
			// update the rnd so that it would point to the end of the known delta range.
			// ( that would give us the best validity range )
			rnd = currentDbRound + basics.Round(currentDeltaLen)
		}

		// check the baseAccounts -
		if macct, has := au.baseAccounts.read(addr); has {
			// we don't technically need this, since it's already in the baseAccounts, however, writing this over
			// would ensure that we promote this field.
			au.baseAccounts.writePending(macct)
			return macct.accountData.GetLedgerCoreAccountData(), rnd, rewardsVersion, rewardsLevel, nil
		}

		if synchronized {
			au.accountsMu.RUnlock()
			needUnlock = false
		}
		// No updates of this account in the in-memory deltas; use on-disk DB.
		// The check in roundOffset() made sure the round is exactly the one
		// present in the on-disk DB.  As an optimization, we avoid creating
		// a separate transaction here, and directly use a prepared SQL query
		// against the database.
		persistedData, err = au.accountsq.lookup(addr)
		if persistedData.round == currentDbRound {
			if persistedData.rowid != 0 {
				// if we read actual data return it
				au.baseAccounts.writePending(persistedData)
				return persistedData.accountData.GetLedgerCoreAccountData(), rnd, rewardsVersion, rewardsLevel, err
			}
			// otherwise return empty
			return ledgercore.AccountData{}, rnd, rewardsVersion, rewardsLevel, err
		}
		if synchronized {
			if persistedData.round < currentDbRound {
				au.log.Errorf("accountUpdates.lookupWithoutRewards: database round %d is behind in-memory round %d", persistedData.round, currentDbRound)
				return ledgercore.AccountData{}, basics.Round(0), rewardsVersion, rewardsLevel, &StaleDatabaseRoundError{databaseRound: persistedData.round, memoryRound: currentDbRound}
			}
			au.accountsMu.RLock()
			needUnlock = true
			for currentDbRound >= au.cachedDBRound && currentDeltaLen == len(au.deltas) {
				au.accountsReadCond.Wait()
			}
		} else {
			// in non-sync mode, we don't wait since we already assume that we're synchronized.
			au.log.Errorf("accountUpdates.lookupWithoutRewards: database round %d mismatching in-memory round %d", persistedData.round, currentDbRound)
			return ledgercore.AccountData{}, basics.Round(0), rewardsVersion, rewardsLevel, &MismatchingDatabaseRoundError{databaseRound: persistedData.round, memoryRound: currentDbRound}
		}
	}
}

// getCreatorForRound returns the asset/app creator for a given asset/app index at a given round
func (au *accountUpdates) getCreatorForRound(rnd basics.Round, cidx basics.CreatableIndex, ctype basics.CreatableType, synchronized bool) (creator basics.Address, ok bool, err error) {
	unlock := false
	if synchronized {
		au.accountsMu.RLock()
		unlock = true
	}
	defer func() {
		if unlock {
			au.accountsMu.RUnlock()
		}
	}()
	var dbRound basics.Round
	var offset uint64
	for {
		currentDbRound := au.cachedDBRound
		currentDeltaLen := len(au.deltas)
		offset, err = au.roundOffset(rnd)
		if err != nil {
			return basics.Address{}, false, err
		}

		// If this is the most recent round, au.creatables has the latest
		// state and we can skip scanning backwards over creatableDeltas
		if offset == uint64(len(au.deltas)) {
			// Check if we already have the asset/creator in cache
			creatableDelta, ok := au.creatables[cidx]
			if ok {
				if creatableDelta.Created && creatableDelta.Ctype == ctype {
					return creatableDelta.Creator, true, nil
				}
				return basics.Address{}, false, nil
			}
		} else {
			for offset > 0 {
				offset--
				creatableDelta, ok := au.creatableDeltas[offset][cidx]
				if ok {
					if creatableDelta.Created && creatableDelta.Ctype == ctype {
						return creatableDelta.Creator, true, nil
					}
					return basics.Address{}, false, nil
				}
			}
		}

		if synchronized {
			au.accountsMu.RUnlock()
			unlock = false
		}
		// Check the database
		creator, ok, dbRound, err = au.accountsq.lookupCreator(cidx, ctype)

		if dbRound == currentDbRound {
			return
		}
		if synchronized {
			if dbRound < currentDbRound {
				au.log.Errorf("accountUpdates.getCreatorForRound: database round %d is behind in-memory round %d", dbRound, currentDbRound)
				return basics.Address{}, false, &StaleDatabaseRoundError{databaseRound: dbRound, memoryRound: currentDbRound}
			}
			au.accountsMu.RLock()
			unlock = true
			for currentDbRound >= au.cachedDBRound && currentDeltaLen == len(au.deltas) {
				au.accountsReadCond.Wait()
			}
		} else {
			au.log.Errorf("accountUpdates.getCreatorForRound: database round %d mismatching in-memory round %d", dbRound, currentDbRound)
			return basics.Address{}, false, &MismatchingDatabaseRoundError{databaseRound: dbRound, memoryRound: currentDbRound}
		}
	}
}

// roundOffset calculates the offset of the given round compared to the current dbRound. Requires that the lock would be taken.
func (au *accountUpdates) roundOffset(rnd basics.Round) (offset uint64, err error) {
	if rnd < au.cachedDBRound {
		err = &RoundOffsetError{
			round:   rnd,
			dbRound: au.cachedDBRound,
		}
		return
	}

	off := uint64(rnd - au.cachedDBRound)
	if off > uint64(len(au.deltas)) {
		err = fmt.Errorf("round %d too high: dbRound %d, deltas %d", rnd, au.cachedDBRound, len(au.deltas))
		return
	}

	return off, nil
}

func (au *accountUpdates) handleUnorderedCommit(dcc *deferredCommitContext) {
}

// prepareCommit prepares data to write to the database a "chunk" of rounds, and update the cached dbRound accordingly.
func (au *accountUpdates) prepareCommit(dcc *deferredCommitContext) error {
	if au.logAccountUpdatesMetrics {
		now := time.Now()
		if now.Sub(au.lastMetricsLogTime) >= au.logAccountUpdatesInterval {
			dcc.updateStats = true
			au.lastMetricsLogTime = now
		}
	}

	offset := dcc.offset

	au.accountsMu.RLock()

<<<<<<< HEAD
	// create a copy of the deltas, round totals and protos for the range we're going to flush.
	dcc.deltas = make([]ledgercore.AccountDeltas, offset)
	kvDeltas := make([]map[string]*string, offset)
	creatableDeltas := make([]map[basics.CreatableIndex]ledgercore.ModifiedCreatable, offset)
	dcc.roundTotals = au.roundTotals[offset]
	copy(dcc.deltas, au.deltas[:offset])
	copy(kvDeltas, au.kvDeltas[:offset])
	copy(creatableDeltas, au.creatableDeltas[:offset])
=======
	// create a copy of the round totals and protos for the range we're going to flush.
	dcc.roundTotals = au.roundTotals[offset]
>>>>>>> 1335f168

	// verify version correctness : all the entries in the au.versions[1:offset+1] should have the *same* version, and the committedUpTo should be enforcing that.
	if au.versions[1] != au.versions[offset] {
		au.accountsMu.RUnlock()

		// in scheduleCommit, we expect that this function to update the catchpointWriting when
		// it's on a catchpoint round and the node is configured to generate catchpoints. Doing this in a deferred function
		// here would prevent us from "forgetting" to update this variable later on.
		// The same is repeated in commitRound on errors.
		if dcc.catchpointFirstStage && dcc.enableGeneratingCatchpointFiles {
			atomic.StoreInt32(dcc.catchpointDataWriting, 0)
		}
		return fmt.Errorf("attempted to commit series of rounds with non-uniform consensus versions")
	}

	// once the consensus upgrade to resource separation is complete, all resources/accounts are also tagged with
	// their corresponding update round.
	setUpdateRound := config.Consensus[au.versions[1]].EnableAccountDataResourceSeparation

	// compact all the deltas - when we're trying to persist multiple rounds, we might have the same account
	// being updated multiple times. When that happen, we can safely omit the intermediate updates.
<<<<<<< HEAD
	dcc.compactAccountDeltas = makeCompactAccountDeltas(dcc.deltas, dcc.oldBase, setUpdateRound, au.baseAccounts)
	dcc.compactResourcesDeltas = makeCompactResourceDeltas(dcc.deltas, dcc.oldBase, setUpdateRound, au.baseAccounts, au.baseResources)
	dcc.compactKvDeltas = compactKvDeltas(kvDeltas)
	dcc.compactCreatableDeltas = compactCreatableDeltas(creatableDeltas)
=======
	dcc.compactAccountDeltas = makeCompactAccountDeltas(au.deltas[:offset], dcc.oldBase, setUpdateRound, au.baseAccounts)
	dcc.compactResourcesDeltas = makeCompactResourceDeltas(au.deltas[:offset], dcc.oldBase, setUpdateRound, au.baseAccounts, au.baseResources)
	dcc.compactCreatableDeltas = compactCreatableDeltas(au.creatableDeltas[:offset])
>>>>>>> 1335f168

	au.accountsMu.RUnlock()

	dcc.genesisProto = au.ledger.GenesisProto()

	if dcc.updateStats {
		dcc.stats.DatabaseCommitDuration = time.Duration(time.Now().UnixNano())
	}

	return nil
}

// commitRound is called within the same transaction for all trackers it
// receives current offset and dbRound
func (au *accountUpdates) commitRound(ctx context.Context, tx *sql.Tx, dcc *deferredCommitContext) (err error) {
	offset := dcc.offset
	dbRound := dcc.oldBase

	defer func() {
		if err != nil {
			if dcc.catchpointFirstStage && dcc.enableGeneratingCatchpointFiles {
				atomic.StoreInt32(dcc.catchpointDataWriting, 0)
			}
		}
	}()

	_, err = db.ResetTransactionWarnDeadline(ctx, tx, time.Now().Add(accountsUpdatePerRoundHighWatermark*time.Duration(offset)))
	if err != nil {
		return err
	}

	if dcc.updateStats {
		dcc.stats.OldAccountPreloadDuration = time.Duration(time.Now().UnixNano())
	}

	err = dcc.compactAccountDeltas.accountsLoadOld(tx)
	if err != nil {
		return err
	}

	knownAddresses := make(map[basics.Address]int64, len(dcc.compactAccountDeltas.deltas))
	for _, delta := range dcc.compactAccountDeltas.deltas {
		knownAddresses[delta.oldAcct.addr] = delta.oldAcct.rowid
	}

	err = dcc.compactResourcesDeltas.resourcesLoadOld(tx, knownAddresses)
	if err != nil {
		return err
	}

	if dcc.updateStats {
		dcc.stats.OldAccountPreloadDuration = time.Duration(time.Now().UnixNano()) - dcc.stats.OldAccountPreloadDuration
	}

	err = accountsPutTotals(tx, dcc.roundTotals, false)
	if err != nil {
		return err
	}

	if dcc.updateStats {
		dcc.stats.AccountsWritingDuration = time.Duration(time.Now().UnixNano())
	}

	// the updates of the actual account data is done last since the accountsNewRound would modify the compactDeltas old values
	// so that we can update the base account back.
	dcc.updatedPersistedAccounts, dcc.updatedPersistedResources, err = accountsNewRound(tx, dcc.compactAccountDeltas, dcc.compactResourcesDeltas, dcc.compactKvDeltas, dcc.compactCreatableDeltas, dcc.genesisProto, dbRound+basics.Round(offset))
	if err != nil {
		return err
	}

	if dcc.updateStats {
		dcc.stats.AccountsWritingDuration = time.Duration(time.Now().UnixNano()) - dcc.stats.AccountsWritingDuration
	}

	return
}

func (au *accountUpdates) postCommit(ctx context.Context, dcc *deferredCommitContext) {
	if dcc.updateStats {
		spentDuration := dcc.stats.DatabaseCommitDuration + dcc.stats.AccountsWritingDuration + dcc.stats.MerkleTrieUpdateDuration + dcc.stats.OldAccountPreloadDuration
		dcc.stats.DatabaseCommitDuration = time.Duration(time.Now().UnixNano()) - spentDuration
	}

	offset := dcc.offset
	dbRound := dcc.oldBase
	newBase := dcc.newBase

	dcc.updatingBalancesDuration = time.Since(dcc.flushTime)

	if dcc.updateStats {
		dcc.stats.MemoryUpdatesDuration = time.Duration(time.Now().UnixNano())
	}

	au.accountsMu.Lock()
	// Drop reference counts to modified accounts, and evict them
	// from in-memory cache when no references remain.
	for i := 0; i < dcc.compactAccountDeltas.len(); i++ {
		acctUpdate := dcc.compactAccountDeltas.getByIdx(i)
		cnt := acctUpdate.nAcctDeltas
		macct, ok := au.accounts[acctUpdate.address]
		if !ok {
			au.log.Panicf("inconsistency: flushed %d changes to %s, but not in au.accounts", cnt, acctUpdate.address)
		}

		if cnt > macct.ndeltas {
			au.log.Panicf("inconsistency: flushed %d changes to %s, but au.accounts had %d", cnt, acctUpdate.address, macct.ndeltas)
		} else if cnt == macct.ndeltas {
			delete(au.accounts, acctUpdate.address)
		} else {
			macct.ndeltas -= cnt
			au.accounts[acctUpdate.address] = macct
		}
	}

	for i := 0; i < dcc.compactResourcesDeltas.len(); i++ {
		resUpdate := dcc.compactResourcesDeltas.getByIdx(i)
		cnt := resUpdate.nAcctDeltas
		key := accountCreatable{resUpdate.address, resUpdate.oldResource.aidx}
		macct, ok := au.resources[key]
		if !ok {
			au.log.Panicf("inconsistency: flushed %d changes to (%s, %d), but not in au.resources", cnt, resUpdate.address, resUpdate.oldResource.aidx)
		}

		if cnt > macct.ndeltas {
			au.log.Panicf("inconsistency: flushed %d changes to (%s, %d), but au.resources had %d", cnt, resUpdate.address, resUpdate.oldResource.aidx, macct.ndeltas)
		} else if cnt == macct.ndeltas {
			delete(au.resources, key)
		} else {
			macct.ndeltas -= cnt
			au.resources[key] = macct
		}
	}

	for _, persistedAcct := range dcc.updatedPersistedAccounts {
		au.baseAccounts.write(persistedAcct)
	}

	for addr, deltas := range dcc.updatedPersistedResources {
		for _, persistedRes := range deltas {
			au.baseResources.write(persistedRes, addr)
		}
	}

	for key, out := range dcc.compactKvDeltas {
		cnt := out.ndeltas
		mval := au.kvStore[key]
		if cnt > mval.ndeltas {
			au.log.Panicf("inconsistency: flushed %d changes to key %d, but au.kvStore had %d", cnt, key, mval.ndeltas)
		} else if cnt == mval.ndeltas {
			delete(au.kvStore, key)
		} else {
			mval.ndeltas -= cnt
			au.kvStore[key] = mval
		}
	}

	for cidx, modCrt := range dcc.compactCreatableDeltas {
		cnt := modCrt.Ndeltas
		mcreat, ok := au.creatables[cidx]
		if !ok {
			au.log.Panicf("inconsistency: flushed %d changes to creatable %d, but not in au.creatables", cnt, cidx)
		}

		if cnt > mcreat.Ndeltas {
			au.log.Panicf("inconsistency: flushed %d changes to creatable %d, but au.creatables had %d", cnt, cidx, mcreat.Ndeltas)
		} else if cnt == mcreat.Ndeltas {
			delete(au.creatables, cidx)
		} else {
			mcreat.Ndeltas -= cnt
			au.creatables[cidx] = mcreat
		}
	}

	// clear the backing array to let GC collect data.
	// this is catchpoint-related optimization if for whatever reason catchpoint generation
	// takes longer than 500 rounds.
	// the number chosen out of the following calculation:
	// 300 bytes per acct in delta * 50,000 accts (full block)  * 500 rounds = 7.5 GB
	const deltasClearThreshold = 500
	if offset > deltasClearThreshold {
		for i := uint64(0); i < offset; i++ {
			au.deltas[i] = ledgercore.AccountDeltas{}
			au.creatableDeltas[i] = nil
		}
	}

	au.deltas = au.deltas[offset:]
	au.deltasAccum = au.deltasAccum[offset:]
	au.versions = au.versions[offset:]
	au.roundTotals = au.roundTotals[offset:]
	au.kvDeltas = au.kvDeltas[offset:]
	au.creatableDeltas = au.creatableDeltas[offset:]
	au.cachedDBRound = newBase

	au.accountsMu.Unlock()

	if dcc.updateStats {
		dcc.stats.MemoryUpdatesDuration = time.Duration(time.Now().UnixNano()) - dcc.stats.MemoryUpdatesDuration
	}

	au.accountsReadCond.Broadcast()

	// log telemetry event
	if dcc.updateStats {
		dcc.stats.StartRound = uint64(dbRound)
		dcc.stats.RoundsCount = offset
		dcc.stats.UpdatedAccountsCount = uint64(len(dcc.updatedPersistedAccounts))
		dcc.stats.UpdatedCreatablesCount = uint64(len(dcc.compactCreatableDeltas))

		dcc.stats.UpdatedResourcesCount = 0
		for _, resData := range dcc.updatedPersistedResources {
			dcc.stats.UpdatedResourcesCount += uint64(len(resData))
		}

		var details struct{}
		au.log.Metrics(telemetryspec.Accounts, dcc.stats, details)
	}
}

func (au *accountUpdates) postCommitUnlocked(ctx context.Context, dcc *deferredCommitContext) {
}

// compactKvDeltas takes an array of kv deltas (one array entry per round), and
// compacts the array into a single map that contains all the
// changes. Intermediate changes are eliminated.  It counts the number of
// changes per round by specifying it in the ndeltas field of the modifiedKv.
func compactKvDeltas(kvDeltas []map[string]*string) map[string]modifiedValue {
	if len(kvDeltas) == 0 {
		return nil
	}
	outKvDeltas := make(map[string]modifiedValue)
	for _, roundKv := range kvDeltas {
		for key, value := range roundKv {
			prev := outKvDeltas[key] // prev may be the zero value. that's correct.
			outKvDeltas[key] = modifiedValue{
				data:    value,
				ndeltas: prev.ndeltas + 1,
			}
		}
	}
	return outKvDeltas
}

// compactCreatableDeltas takes an array of creatables map deltas ( one array entry per round ), and compact the array into a single
// map that contains all the deltas changes. While doing that, the function eliminate any intermediate changes.
// It counts the number of changes per round by specifying it in the ndeltas field of the modifiedCreatable.
func compactCreatableDeltas(creatableDeltas []map[basics.CreatableIndex]ledgercore.ModifiedCreatable) (outCreatableDeltas map[basics.CreatableIndex]ledgercore.ModifiedCreatable) {
	if len(creatableDeltas) == 0 {
		return
	}
	// the sizes of the maps here aren't super accurate, but would hopefully be a rough estimate for a reasonable starting point.
	outCreatableDeltas = make(map[basics.CreatableIndex]ledgercore.ModifiedCreatable, 1+len(creatableDeltas[0])*len(creatableDeltas))
	for _, roundCreatable := range creatableDeltas {
		for creatableIdx, creatable := range roundCreatable {
			if prev, has := outCreatableDeltas[creatableIdx]; has {
				outCreatableDeltas[creatableIdx] = ledgercore.ModifiedCreatable{
					Ctype:   creatable.Ctype,
					Created: creatable.Created,
					Creator: creatable.Creator,
					Ndeltas: prev.Ndeltas + 1,
				}
			} else {
				outCreatableDeltas[creatableIdx] = ledgercore.ModifiedCreatable{
					Ctype:   creatable.Ctype,
					Created: creatable.Created,
					Creator: creatable.Creator,
					Ndeltas: 1,
				}
			}
		}
	}
	return
}

// latest returns the latest round
func (au *accountUpdates) latest() basics.Round {
	return au.cachedDBRound + basics.Round(len(au.deltas))
}

// the vacuumDatabase performs a full vacuum of the accounts database.
func (au *accountUpdates) vacuumDatabase(ctx context.Context) (err error) {
	// vaccumming the database would modify the some of the tables rowid, so we need to make sure any stored in-memory
	// rowid are flushed.
	au.baseAccounts.prune(0)
	au.baseResources.prune(0)

	startTime := time.Now()
	vacuumExitCh := make(chan struct{}, 1)
	vacuumLoggingAbort := sync.WaitGroup{}
	vacuumLoggingAbort.Add(1)
	// vacuuming the database can take a while. A long while. We want to have a logging function running in a separate go-routine that would log the progress to the log file.
	// also, when we're done vacuuming, we should sent an event notifying of the total time it took to vacuum the database.
	go func() {
		defer vacuumLoggingAbort.Done()
		au.log.Infof("Vacuuming accounts database started")
		for {
			select {
			case <-time.After(5 * time.Second):
				au.log.Infof("Vacuuming accounts database in progress")
			case <-vacuumExitCh:
				return
			}
		}
	}()

	ledgerVacuumCount.Inc(nil)
	vacuumStats, err := au.dbs.Wdb.Vacuum(ctx)
	close(vacuumExitCh)
	vacuumLoggingAbort.Wait()

	if err != nil {
		au.log.Warnf("Vacuuming account database failed : %v", err)
		return err
	}
	vacuumElapsedTime := time.Since(startTime)
	ledgerVacuumMicros.AddUint64(uint64(vacuumElapsedTime.Microseconds()), nil)

	au.log.Infof("Vacuuming accounts database completed within %v, reducing number of pages from %d to %d and size from %d to %d", vacuumElapsedTime, vacuumStats.PagesBefore, vacuumStats.PagesAfter, vacuumStats.SizeBefore, vacuumStats.SizeAfter)

	vacuumTelemetryStats := telemetryspec.BalancesAccountVacuumEventDetails{
		VacuumTimeNanoseconds:  vacuumElapsedTime.Nanoseconds(),
		BeforeVacuumPageCount:  vacuumStats.PagesBefore,
		AfterVacuumPageCount:   vacuumStats.PagesAfter,
		BeforeVacuumSpaceBytes: vacuumStats.SizeBefore,
		AfterVacuumSpaceBytes:  vacuumStats.SizeAfter,
	}

	au.log.EventWithDetails(telemetryspec.Accounts, telemetryspec.BalancesAccountVacuumEvent, vacuumTelemetryStats)
	return
}

var ledgerGetcatchpointCount = metrics.NewCounter("ledger_getcatchpoint_count", "calls")
var ledgerGetcatchpointMicros = metrics.NewCounter("ledger_getcatchpoint_micros", "µs spent")
var ledgerAccountsinitCount = metrics.NewCounter("ledger_accountsinit_count", "calls")
var ledgerAccountsinitMicros = metrics.NewCounter("ledger_accountsinit_micros", "µs spent")
var ledgerCommitroundCount = metrics.NewCounter("ledger_commitround_count", "calls")
var ledgerCommitroundMicros = metrics.NewCounter("ledger_commitround_micros", "µs spent")
var ledgerGeneratecatchpointCount = metrics.NewCounter("ledger_generatecatchpoint_count", "calls")
var ledgerGeneratecatchpointMicros = metrics.NewCounter("ledger_generatecatchpoint_micros", "µs spent")
var ledgerVacuumCount = metrics.NewCounter("ledger_vacuum_count", "calls")
var ledgerVacuumMicros = metrics.NewCounter("ledger_vacuum_micros", "µs spent")<|MERGE_RESOLUTION|>--- conflicted
+++ resolved
@@ -1219,95 +1219,6 @@
 	}
 }
 
-<<<<<<< HEAD
-// lookupOnlineAccountData returns the online account data for a given address at a given round.
-func (au *accountUpdates) lookupOnlineAccountData(rnd basics.Round, addr basics.Address) (data basics.OnlineAccountData, err error) {
-	au.accountsMu.RLock()
-	needUnlock := true
-	defer func() {
-		if needUnlock {
-			au.accountsMu.RUnlock()
-		}
-	}()
-	var offset uint64
-	var rewardsProto config.ConsensusParams
-	var rewardsLevel uint64
-	var persistedData persistedAccountData
-	for {
-		currentDbRound := au.cachedDBRound
-		currentDeltaLen := len(au.deltas)
-		offset, err = au.roundOffset(rnd)
-		if err != nil {
-			return
-		}
-
-		rewardsProto = config.Consensus[au.versions[offset]]
-		rewardsLevel = au.roundTotals[offset].RewardsLevel
-
-		// check if we've had this address modified in the past rounds. ( i.e. if it's in the deltas )
-		macct, indeltas := au.accounts[addr]
-		if indeltas {
-			// Check if this is the most recent round, in which case, we can
-			// use a cache of the most recent account state.
-			if offset == uint64(len(au.deltas)) {
-				return macct.data.OnlineAccountData(rewardsProto, rewardsLevel), nil
-			}
-			// the account appears in the deltas, but we don't know if it appears in the
-			// delta range of [0..offset], so we'll need to check :
-			// Traverse the deltas backwards to ensure that later updates take
-			// priority if present.
-			for offset > 0 {
-				offset--
-				d, ok := au.deltas[offset].GetData(addr)
-				if ok {
-					return d.OnlineAccountData(rewardsProto, rewardsLevel), nil
-				}
-			}
-		}
-
-		// check the baseAccounts -
-		if macct, has := au.baseAccounts.read(addr); has && macct.round == currentDbRound {
-			// we don't technically need this, since it's already in the baseAccounts, however, writing this over
-			// would ensure that we promote this field.
-			au.baseAccounts.writePending(macct)
-			u := macct.accountData.GetLedgerCoreAccountData()
-			return u.OnlineAccountData(rewardsProto, rewardsLevel), nil
-		}
-
-		au.accountsMu.RUnlock()
-		needUnlock = false
-
-		// No updates of this account in the in-memory deltas; use on-disk DB.
-		// The check in roundOffset() made sure the round is exactly the one
-		// present in the on-disk DB.  As an optimization, we avoid creating
-		// a separate transaction here, and directly use a prepared SQL query
-		// against the database.
-		persistedData, err = au.accountsq.lookup(addr)
-		if persistedData.round == currentDbRound {
-			var u ledgercore.AccountData
-			if persistedData.rowid != 0 {
-				// if we read actual data return it
-				au.baseAccounts.writePending(persistedData)
-				u = persistedData.accountData.GetLedgerCoreAccountData()
-			}
-			// otherwise return empty
-			return u.OnlineAccountData(rewardsProto, rewardsLevel), err
-		}
-
-		if persistedData.round < currentDbRound {
-			au.log.Errorf("accountUpdates.lookupOnlineAccountData: database round %d is behind in-memory round %d", persistedData.round, currentDbRound)
-			return basics.OnlineAccountData{}, &StaleDatabaseRoundError{databaseRound: persistedData.round, memoryRound: currentDbRound}
-		}
-		au.accountsMu.RLock()
-		needUnlock = true
-		for currentDbRound >= au.cachedDBRound && currentDeltaLen == len(au.deltas) {
-			au.accountsReadCond.Wait()
-		}
-	}
-}
-
-=======
->>>>>>> 1335f168
 func (au *accountUpdates) lookupResource(rnd basics.Round, addr basics.Address, aidx basics.CreatableIndex, ctype basics.CreatableType, synchronized bool) (data ledgercore.AccountResource, validThrough basics.Round, err error) {
 	needUnlock := false
 	if synchronized {
@@ -1611,19 +1522,8 @@
 
 	au.accountsMu.RLock()
 
-<<<<<<< HEAD
-	// create a copy of the deltas, round totals and protos for the range we're going to flush.
-	dcc.deltas = make([]ledgercore.AccountDeltas, offset)
-	kvDeltas := make([]map[string]*string, offset)
-	creatableDeltas := make([]map[basics.CreatableIndex]ledgercore.ModifiedCreatable, offset)
-	dcc.roundTotals = au.roundTotals[offset]
-	copy(dcc.deltas, au.deltas[:offset])
-	copy(kvDeltas, au.kvDeltas[:offset])
-	copy(creatableDeltas, au.creatableDeltas[:offset])
-=======
 	// create a copy of the round totals and protos for the range we're going to flush.
 	dcc.roundTotals = au.roundTotals[offset]
->>>>>>> 1335f168
 
 	// verify version correctness : all the entries in the au.versions[1:offset+1] should have the *same* version, and the committedUpTo should be enforcing that.
 	if au.versions[1] != au.versions[offset] {
@@ -1645,16 +1545,10 @@
 
 	// compact all the deltas - when we're trying to persist multiple rounds, we might have the same account
 	// being updated multiple times. When that happen, we can safely omit the intermediate updates.
-<<<<<<< HEAD
-	dcc.compactAccountDeltas = makeCompactAccountDeltas(dcc.deltas, dcc.oldBase, setUpdateRound, au.baseAccounts)
-	dcc.compactResourcesDeltas = makeCompactResourceDeltas(dcc.deltas, dcc.oldBase, setUpdateRound, au.baseAccounts, au.baseResources)
-	dcc.compactKvDeltas = compactKvDeltas(kvDeltas)
-	dcc.compactCreatableDeltas = compactCreatableDeltas(creatableDeltas)
-=======
 	dcc.compactAccountDeltas = makeCompactAccountDeltas(au.deltas[:offset], dcc.oldBase, setUpdateRound, au.baseAccounts)
 	dcc.compactResourcesDeltas = makeCompactResourceDeltas(au.deltas[:offset], dcc.oldBase, setUpdateRound, au.baseAccounts, au.baseResources)
+	dcc.compactKvDeltas = compactKvDeltas(au.kvDeltas[:offset])
 	dcc.compactCreatableDeltas = compactCreatableDeltas(au.creatableDeltas[:offset])
->>>>>>> 1335f168
 
 	au.accountsMu.RUnlock()
 
