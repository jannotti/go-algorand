// Copyright (C) 2019-2022 Algorand, Inc.
// This file is part of go-algorand
//
// go-algorand is free software: you can redistribute it and/or modify
// it under the terms of the GNU Affero General Public License as
// published by the Free Software Foundation, either version 3 of the
// License, or (at your option) any later version.
//
// go-algorand is distributed in the hope that it will be useful,
// but WITHOUT ANY WARRANTY; without even the implied warranty of
// MERCHANTABILITY or FITNESS FOR A PARTICULAR PURPOSE.  See the
// GNU Affero General Public License for more details.
//
// You should have received a copy of the GNU Affero General Public License
// along with go-algorand.  If not, see <https://www.gnu.org/licenses/>.

package pingpong

import (
	"encoding/json"
	"fmt"
	"io"
	"os"
	"time"

	"github.com/algorand/go-algorand/util/codecs"
)

// ConfigFilename name of configuration file
const ConfigFilename = "ppconfig.json"

// PpConfig defines configuration structure for
type PpConfig struct {
	// SrcAccount is address to use as funding source for new accounts
	SrcAccount      string
	RandomizeFee    bool
	RandomizeAmt    bool
	RandomizeDst    bool
	MaxFee          uint64
	MinFee          uint64
	MaxAmt          uint64
	TxnPerSec       uint64
	NumPartAccounts uint32
	RunTime         time.Duration
	RefreshTime     time.Duration
	MinAccountFunds uint64
	Quiet           bool
	RandomNote      bool
	RandomLease     bool

	Program            []byte
	LogicArgs          [][]byte
	ProgramProbability float64

	GroupSize uint32
	// NumAsset is the number of assets each account holds
	NumAsset uint32
	// MinAccountAsset
	MinAccountAsset uint64
<<<<<<< HEAD
	NumApp          uint32
	NumBox          uint32
=======
	// NumApp is the total number of apps to create
	NumApp uint32
	// NumAppOptIn is the number of apps each account opts in to
>>>>>>> a0905d3d
	NumAppOptIn     uint32
	AppProgOps      uint32
	AppProgHashes   uint32
	AppProgHashSize string
	AppGlobKeys     uint32
	AppLocalKeys    uint32
	Rekey           bool
	MaxRuntime      time.Duration

	// asset spam; make lots of NFT ASAs
	NftAsaPerSecond       uint32 // e.g. 100
	NftAsaPerAccount      uint32 // 0..999
	NftAsaAccountInFlight uint32

	// configuration related to using bootstrapped ledgers built by netgoal
	// TODO: support generatedAssetsCount, generatedApplicationCount
	DeterministicKeys            bool
	GeneratedAccountsCount       uint32
	GeneratedAccountSampleMethod string
	GeneratedAccountsOffset      uint32

	WeightPayment     float64
	WeightAsset       float64
	WeightApp         float64
	WeightNFTCreation float64
}

// DefaultConfig object for Ping Pong
var DefaultConfig = PpConfig{
	SrcAccount:      "",
	RandomizeFee:    false,
	RandomizeAmt:    false,
	RandomizeDst:    false,
	MaxFee:          10000,
	MinFee:          1000,
	MaxAmt:          1000,
	TxnPerSec:       200,
	NumPartAccounts: 10,
	RunTime:         10 * time.Second,
	RefreshTime:     3600 * time.Second,
	MinAccountFunds: 100000,
	GroupSize:       1,
	NumAsset:        0,
	MinAccountAsset: 10000000,
	NumApp:          0,
	NumBox:          0,
	AppProgOps:      0,
	AppProgHashes:   0,
	AppProgHashSize: "sha256",
	Rekey:           false,
	MaxRuntime:      0,

	ProgramProbability: 1,

	NftAsaAccountInFlight: 5,
	NftAsaPerAccount:      900,
}

// LoadConfigFromFile reads and loads Ping Pong configuration
func LoadConfigFromFile(file string) (cfg PpConfig, err error) {
	cfg = DefaultConfig

	f, err := os.Open(file)
	if err != nil {
		return
	}
	defer f.Close()

	dec := json.NewDecoder(f)
	err = dec.Decode(&cfg)
	return cfg, err
}

// Save writes configuration to a file
func (cfg PpConfig) Save(file string) error {
	f, err := os.Create(file)
	if err != nil {
		return err
	}
	defer f.Close()
	enc := codecs.NewFormattedJSONEncoder(f)
	return enc.Encode(cfg)
}

// Dump configuration to output stream
func (cfg PpConfig) Dump(stream io.Writer) {
	enc := codecs.NewFormattedJSONEncoder(stream)
	enc.Encode(cfg)
}

// SetDefaultWeights ensures a reasonable configuration of traffic generation weights.
// With no weights set, and old args about what mode to run, each activated traffic type gets a weight of 1.
// With no weights set and some activated traffic type other than payment, payment gets deactivated (zero weight) to maintain compatibility with prior behavior. WeightPayment must be explicitly set to add it to the mix if other modes are activated.
func (cfg *PpConfig) SetDefaultWeights() {
	const epsilon = 0.0000001
	if cfg.WeightPayment+cfg.WeightAsset+cfg.WeightApp+cfg.WeightNFTCreation < epsilon {
		// set up some sensible run probability weights
		if cfg.NumAsset > 0 && cfg.WeightAsset < epsilon {
			cfg.WeightAsset = 1
		}
		if cfg.NumApp > 0 && cfg.WeightApp < epsilon {
			cfg.WeightApp = 1
		}
		if cfg.NftAsaPerSecond > 0 && cfg.WeightNFTCreation < epsilon {
			cfg.WeightNFTCreation = 1
		}
		if cfg.NumAsset == 0 && cfg.NumApp == 0 && cfg.NftAsaPerSecond == 0 && cfg.WeightPayment < epsilon {
			// backwards compatibility, if a mode is specified we wouldn't run payment traffic, so only set it when no mode is specified
			cfg.WeightPayment = 1
		}
	}
}

var accountSampleMethods = []string{
	"",
	"random",
	"sequential",
}

// Check returns an error if config is invalid.
func (cfg *PpConfig) Check() error {
	sampleOk := false
	for _, v := range accountSampleMethods {
		if v == cfg.GeneratedAccountSampleMethod {
			sampleOk = true
			break
		}
	}
	if !sampleOk {
		return fmt.Errorf("unknown GeneratedAccountSampleMethod: %s", cfg.GeneratedAccountSampleMethod)
	}
	if cfg.DeterministicKeys && (cfg.GeneratedAccountsOffset+cfg.NumPartAccounts > cfg.GeneratedAccountsCount) {
		return fmt.Errorf("(GeneratedAccountsOffset %d) + (NumPartAccounts %d) > (GeneratedAccountsCount %d)", cfg.GeneratedAccountsOffset, cfg.NumPartAccounts, cfg.GeneratedAccountsCount)
	}
	return nil
}<|MERGE_RESOLUTION|>--- conflicted
+++ resolved
@@ -57,15 +57,12 @@
 	NumAsset uint32
 	// MinAccountAsset
 	MinAccountAsset uint64
-<<<<<<< HEAD
-	NumApp          uint32
-	NumBox          uint32
-=======
 	// NumApp is the total number of apps to create
 	NumApp uint32
 	// NumAppOptIn is the number of apps each account opts in to
->>>>>>> a0905d3d
-	NumAppOptIn     uint32
+	NumAppOptIn uint32
+	// NumBox is the number of boxes used per app
+	NumBox          uint32
 	AppProgOps      uint32
 	AppProgHashes   uint32
 	AppProgHashSize string
