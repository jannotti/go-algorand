// Copyright (C) 2019-2022 Algorand, Inc.
// This file is part of go-algorand
//
// go-algorand is free software: you can redistribute it and/or modify
// it under the terms of the GNU Affero General Public License as
// published by the Free Software Foundation, either version 3 of the
// License, or (at your option) any later version.
//
// go-algorand is distributed in the hope that it will be useful,
// but WITHOUT ANY WARRANTY; without even the implied warranty of
// MERCHANTABILITY or FITNESS FOR A PARTICULAR PURPOSE.  See the
// GNU Affero General Public License for more details.
//
// You should have received a copy of the GNU Affero General Public License
// along with go-algorand.  If not, see <https://www.gnu.org/licenses/>.

package main

import (
	"encoding/json"
	"fmt"
	"io"
	"os"
	"strings"

	"github.com/algorand/go-algorand/config"
	"github.com/algorand/go-algorand/data/transactions/logic"
	"github.com/algorand/go-algorand/protocol"
)

var docVersion = 8

func opGroupMarkdownTable(names []string, out io.Writer) {
	fmt.Fprint(out, `| Opcode | Description |
| - | -- |
`)
	opSpecs := logic.OpsByName[docVersion]
	for _, opname := range names {
		spec, ok := opSpecs[opname]
		if !ok {
			continue // Allows "future" opcodes to exist, but be omitted from spec.
		}
		fmt.Fprintf(out, "| `%s%s` | %s |\n",
			markdownTableEscape(spec.Name), immediateMarkdown(&spec),
			markdownTableEscape(logic.OpDoc(opname)))
	}
}

func markdownTableEscape(x string) string {
	return strings.ReplaceAll(x, "|", "\\|")
}

func integerConstantsTableMarkdown(out io.Writer) {
	fmt.Fprintf(out, "#### OnComplete\n\n")
	fmt.Fprintf(out, "%s\n\n", logic.OnCompletionPreamble)
	fmt.Fprintf(out, "| Value | Name | Description |\n")
	fmt.Fprintf(out, "| - | ---- | -------- |\n")
	for i, name := range logic.OnCompletionNames {
		value := uint64(i)
		fmt.Fprintf(out, "| %d | %s | %s |\n", value, markdownTableEscape(name), logic.OnCompletionDescription(value))
	}
	fmt.Fprintf(out, "\n")
	fmt.Fprintf(out, "#### TypeEnum constants\n\n")
	fmt.Fprintf(out, "| Value | Name | Description |\n")
	fmt.Fprintf(out, "| - | --- | ------ |\n")
	for i, name := range logic.TxnTypeNames {
		fmt.Fprintf(out, "| %d | %s | %s |\n", i, markdownTableEscape(name), logic.TypeNameDescriptions[name])
	}
	out.Write([]byte("\n"))
}

func fieldGroupMarkdown(out io.Writer, group *logic.FieldGroup) {
	showTypes := false
	showVers := false
	opVer := uint64(0)
	for _, name := range group.Names {
		spec, ok := group.SpecByName(name)
		// reminder: group.Names can be "sparse" See: logic.TxnaFields
		if !ok {
			continue
		}
		if spec.Type().Typed() {
			showTypes = true
		}
		if opVer == uint64(0) {
			opVer = spec.Version()
		} else if opVer != spec.Version() {
			showVers = true
		}
	}
	headers := "| Index | Name |"
	widths := "| - | ------ |"
	if showTypes {
		headers += " Type |"
		widths += " -- |"
	}
	if showVers {
		headers += " In |"
		widths += " - |"
	}
	headers += " Notes |\n"
	widths += " --------- |\n"
	fmt.Fprint(out, headers, widths)
	for i, name := range group.Names {
		spec, ok := group.SpecByName(name)
		if !ok {
			continue
		}
		str := fmt.Sprintf("| %d | %s", i, markdownTableEscape(name))
		if showTypes {
			str = fmt.Sprintf("%s | %s", str, markdownTableEscape(spec.Type().String()))
		}
		if showVers {
			if spec.Version() == spec.OpVersion() {
				str = fmt.Sprintf("%s |     ", str)
			} else {
				str = fmt.Sprintf("%s | v%d ", str, spec.Version())
			}
		}
		fmt.Fprintf(out, "%s | %s |\n", str, spec.Note())
	}
	fmt.Fprint(out, "\n")
}

func immediateMarkdown(op *logic.OpSpec) string {
	markdown := ""
	for _, imm := range op.OpDetails.Immediates {
		markdown = markdown + " " + imm.Name
	}
	return markdown
}

func stackMarkdown(op *logic.OpSpec) string {
	out := "- Stack: "

	out += "..."
	if op.Arg.Effects != "" {
		out += ", " + op.Arg.Effects
	} else {
		for i, v := range op.Arg.Types {
			out += fmt.Sprintf(", %c", rune(int('A')+i))
			if v.Typed() {
				out += fmt.Sprintf(": %s", v)
			}
		}
	}

	if op.AlwaysExits() {
		return out + " &rarr; _exits_\n"
	}

	out += " &rarr; ..."
	if op.Return.Effects != "" {
		out += ", " + op.Return.Effects
	} else {
		for i, rt := range op.Return.Types {
			out += ", "
			if len(op.Return.Types) > 1 {
				start := int('X')
				if len(op.Return.Types) > 3 {
					start = int('Z') + 1 - len(op.Return.Types)
				}
				out += fmt.Sprintf("%c: ", rune(start+i))
			}
			out += rt.String()
		}
	}
	return out + "\n"
}

func serialize(bytes []byte) string {
	if len(bytes) == 0 {
		return ""
	}
	ret := ""
	for _, b := range bytes {
		ret += fmt.Sprintf("0x%02x ", b)
	}
	return strings.TrimSpace(ret)
}

func opToMarkdown(out io.Writer, specs []logic.OpSpec, groupDocWritten map[string]bool) (err error) {
	ws := ""
	op := specs[len(specs)-1]
	oldest := specs[0]
	opextra := logic.OpImmediateNote(op.Name)
	if opextra != "" {
		ws = " "
	}
	stackEffects := stackMarkdown(&op)
	encodingString := fmt.Sprintf("\n## %s%s\n\n- Encoding: ", op.Name, immediateMarkdown(&op))
	dVersion := logic.DeprecatedVersion(oldest)
	if logic.IsMultiLeaf(&op) {
		if dVersion != 0 {
			encodingString += fmt.Sprintf("0x%02x%s%s through v%d, %s%s%s in v%d and on",
				oldest.Opcode, ws, opextra, dVersion-1, serialize(op.MultiCode), ws, opextra, dVersion)
		} else {
			encodingString += fmt.Sprintf("%s%s%s", serialize(op.MultiCode), ws, opextra)
		}
	} else {
		encodingString += fmt.Sprintf("0x%02x%s%s", op.Opcode, ws, opextra)
	}
	encodingString += "\n" + stackEffects
	fmt.Fprint(out, encodingString)
	fmt.Fprintf(out, "- %s\n", logic.OpDoc(op.Name))
	// if cost changed with versions print all of them
	from := specs[0].Version
	var to uint64
	cost := specs[0].OpDetails.DocCost(len(specs[0].Arg.Types))
	costString := "- **Cost**:\n"
	for _, spec := range specs {
		if cost != spec.OpDetails.DocCost(len(spec.Arg.Types)) {
			to = spec.Version - 1
			if from == to {
				costString += fmt.Sprintf("    - %s (v%d)\n", cost, to)
			} else {
<<<<<<< HEAD
				costString += fmt.Sprintf("    - %s (v%d - v%d)\n", cost, from, to)
=======
				if cost.To < docVersion {
					fmt.Fprintf(out, "    - %s (v%d - v%d)\n", cost.Cost, cost.From, cost.To)
				} else {
					fmt.Fprintf(out, "    - %s (since v%d)\n", cost.Cost, cost.From)
				}
>>>>>>> 0af97b36
			}
			cost = spec.OpDetails.DocCost(len(spec.Arg.Types))
			from = spec.Version
		}
	}
	if cost == specs[len(specs)-1].OpDetails.DocCost(len(specs[len(specs)-1].Arg.Types)) {
		costString += fmt.Sprintf("    - %s (since v%d)\n", cost, from)
	}
	if from == specs[0].Version {
		// All costs were the same
		if cost == "1" {
			costString = ""
		} else {
			costString = fmt.Sprintf("- **Cost**: %s\n", cost)
		}
	}
	fmt.Fprint(out, costString)
	if oldest.Version > 1 {
		fmt.Fprintf(out, "- Availability: v%d\n", oldest.Version)
	}
	if !op.Modes.Any() {
		fmt.Fprintf(out, "- Mode: %s\n", op.Modes)
	}

	for i := range op.OpDetails.Immediates {
		group := op.OpDetails.Immediates[i].Group
		if group != nil && group.Doc != "" && !groupDocWritten[group.Name] {
			fmt.Fprintf(out, "\n`%s` %s:\n\n", group.Name, group.Doc)
			fieldGroupMarkdown(out, group)
			groupDocWritten[group.Name] = true
		}
	}
	ode := logic.OpDocExtra(op.Name)
	if ode != "" {
		fmt.Fprintf(out, "\n%s\n", ode)
	}
	return nil
}

func opsToMarkdown(out io.Writer) (err error) {
	out.Write([]byte("# Opcodes\n\nOps have a 'cost' of 1 unless otherwise specified.\n\n"))
<<<<<<< HEAD

=======
	opSpecs := logic.OpcodesByVersion(uint64(docVersion))
>>>>>>> 0af97b36
	written := make(map[string]bool)
	for _, name := range logic.OpNames {
		specs := logic.SpecsByName(name)
		err = opToMarkdown(out, specs, written)
		if err != nil {
			return
		}
	}
	return
}

// OpRecord is a consolidated record of things about an Op
type OpRecord struct {
	Opcode  byte
	Name    string
	Args    string `json:",omitempty"`
	Returns string `json:",omitempty"`
	Size    int

	ArgEnum      []string `json:",omitempty"`
	ArgEnumTypes string   `json:",omitempty"`

	Doc           string
	DocExtra      string `json:",omitempty"`
	ImmediateNote string `json:",omitempty"`
	Groups        []string
}

// LanguageSpec records the ops of the language at some version
type LanguageSpec struct {
	EvalMaxVersion  int
	LogicSigVersion uint64
	Ops             []OpRecord
}

func typeString(types []logic.StackType) string {
	out := make([]byte, len(types))
	for i, t := range types {
		switch t {
		case logic.StackUint64:
			out[i] = 'U'
		case logic.StackBytes:
			out[i] = 'B'
		case logic.StackAny:
			out[i] = '.'
		case logic.StackNone:
			if i == 0 && len(types) == 1 {
				return ""
			}
			panic("unexpected StackNone in opdoc typeString")
		default:
			panic("unexpected type in opdoc typeString")
		}
	}
	return string(out)
}

func fieldsAndTypes(group logic.FieldGroup) ([]string, string) {
	// reminder: group.Names can be "sparse" See: logic.TxnaFields
	fields := make([]string, 0, len(group.Names))
	types := make([]logic.StackType, 0, len(group.Names))
	for _, name := range group.Names {
		if spec, ok := group.SpecByName(name); ok {
			fields = append(fields, name)
			types = append(types, spec.Type())
		}
	}
	return fields, typeString(types)
}

func argEnums(name string) ([]string, string) {
	switch name {
	case "txn", "gtxn", "gtxns", "itxn", "gitxn":
		return fieldsAndTypes(logic.TxnFields)
	case "itxn_field":
		// itxn_field does not *return* a type depending on its immediate. It *takes* it.
		// but until a consumer cares, ArgEnumTypes will be overloaded for that meaning.
		return fieldsAndTypes(logic.ItxnSettableFields)
	case "global":
		return fieldsAndTypes(logic.GlobalFields)
	case "txna", "gtxna", "gtxnsa", "txnas", "gtxnas", "gtxnsas", "itxna", "gitxna":
		return fieldsAndTypes(logic.TxnArrayFields)
	case "asset_holding_get":
		return fieldsAndTypes(logic.AssetHoldingFields)
	case "asset_params_get":
		return fieldsAndTypes(logic.AssetParamsFields)
	case "app_params_get":
		return fieldsAndTypes(logic.AppParamsFields)
	case "acct_params_get":
		return fieldsAndTypes(logic.AcctParamsFields)
	default:
		return nil, ""
	}
}

func buildLanguageSpec(opGroups map[string][]string) *LanguageSpec {
<<<<<<< HEAD
	records := make([]OpRecord, len(logic.OpNames))
	for i, name := range logic.OpNames {
		spec := logic.OpsByName[logic.LogicVersion][name]
=======
	opSpecs := logic.OpcodesByVersion(uint64(docVersion))
	records := make([]OpRecord, len(opSpecs))
	for i, spec := range opSpecs {
>>>>>>> 0af97b36
		records[i].Opcode = spec.Opcode
		records[i].Name = spec.Name
		records[i].Args = typeString(spec.Arg.Types)
		records[i].Returns = typeString(spec.Return.Types)
		records[i].Size = spec.OpDetails.Size
		records[i].ArgEnum, records[i].ArgEnumTypes = argEnums(spec.Name)
		records[i].Doc = strings.ReplaceAll(logic.OpDoc(spec.Name), "<br />", "\n")
		records[i].DocExtra = logic.OpDocExtra(spec.Name)
		records[i].ImmediateNote = logic.OpImmediateNote(spec.Name)
		records[i].Groups = opGroups[spec.Name]
		//TODO: Add multi-op support
	}
	return &LanguageSpec{
		EvalMaxVersion:  docVersion,
		LogicSigVersion: config.Consensus[protocol.ConsensusCurrentVersion].LogicSigVersion,
		Ops:             records,
	}
}

func create(file string) *os.File {
	f, err := os.Create(file)
	if err != nil {
		fmt.Fprintf(os.Stderr, "Unable to create '%s': %v", file, err)
		os.Exit(1)
	}
	return f
}

func main() {
	opcodesMd := create("TEAL_opcodes.md")
	opsToMarkdown(opcodesMd)
	opcodesMd.Close()
	opGroups := make(map[string][]string, len(logic.OpSpecs))
	for grp, names := range logic.OpGroups {
		fname := fmt.Sprintf("%s.md", grp)
		fname = strings.ReplaceAll(fname, " ", "_")
		fout := create(fname)
		opGroupMarkdownTable(names, fout)
		fout.Close()
		for _, opname := range names {
			opGroups[opname] = append(opGroups[opname], grp)
		}
	}
	constants := create("named_integer_constants.md")
	integerConstantsTableMarkdown(constants)
	constants.Close()

	written := make(map[string]bool)
<<<<<<< HEAD
	for _, name := range logic.OpNames {
		spec := logic.OpsByName[logic.LogicVersion][name]
=======
	opSpecs := logic.OpcodesByVersion(uint64(docVersion))
	for _, spec := range opSpecs {
>>>>>>> 0af97b36
		for _, imm := range spec.OpDetails.Immediates {
			if imm.Group != nil && !written[imm.Group.Name] {
				out := create(strings.ToLower(imm.Group.Name) + "_fields.md")
				fieldGroupMarkdown(out, imm.Group)
				out.Close()
				written[imm.Group.Name] = true
			}
		}
	}

	langspecjs := create("langspec.json")
	enc := json.NewEncoder(langspecjs)
	enc.SetIndent("", "  ")
	enc.Encode(buildLanguageSpec(opGroups))
	langspecjs.Close()

	tealtm := create("teal.tmLanguage.json")
	enc = json.NewEncoder(tealtm)
	enc.SetIndent("", "  ")
	enc.Encode(buildSyntaxHighlight())
	tealtm.Close()
}<|MERGE_RESOLUTION|>--- conflicted
+++ resolved
@@ -214,15 +214,11 @@
 			if from == to {
 				costString += fmt.Sprintf("    - %s (v%d)\n", cost, to)
 			} else {
-<<<<<<< HEAD
-				costString += fmt.Sprintf("    - %s (v%d - v%d)\n", cost, from, to)
-=======
 				if cost.To < docVersion {
-					fmt.Fprintf(out, "    - %s (v%d - v%d)\n", cost.Cost, cost.From, cost.To)
+					costString += fmt.Fprintf(out, "    - %s (v%d - v%d)\n", cost.Cost, cost.From, cost.To)
 				} else {
-					fmt.Fprintf(out, "    - %s (since v%d)\n", cost.Cost, cost.From)
+					costString += fmt.Fprintf(out, "    - %s (since v%d)\n", cost.Cost, cost.From)
 				}
->>>>>>> 0af97b36
 			}
 			cost = spec.OpDetails.DocCost(len(spec.Arg.Types))
 			from = spec.Version
@@ -264,11 +260,7 @@
 
 func opsToMarkdown(out io.Writer) (err error) {
 	out.Write([]byte("# Opcodes\n\nOps have a 'cost' of 1 unless otherwise specified.\n\n"))
-<<<<<<< HEAD
-
-=======
 	opSpecs := logic.OpcodesByVersion(uint64(docVersion))
->>>>>>> 0af97b36
 	written := make(map[string]bool)
 	for _, name := range logic.OpNames {
 		specs := logic.SpecsByName(name)
@@ -365,15 +357,9 @@
 }
 
 func buildLanguageSpec(opGroups map[string][]string) *LanguageSpec {
-<<<<<<< HEAD
 	records := make([]OpRecord, len(logic.OpNames))
 	for i, name := range logic.OpNames {
-		spec := logic.OpsByName[logic.LogicVersion][name]
-=======
-	opSpecs := logic.OpcodesByVersion(uint64(docVersion))
-	records := make([]OpRecord, len(opSpecs))
-	for i, spec := range opSpecs {
->>>>>>> 0af97b36
+		spec := logic.OpsByName[logic.docVersion][name]
 		records[i].Opcode = spec.Opcode
 		records[i].Name = spec.Name
 		records[i].Args = typeString(spec.Arg.Types)
@@ -422,13 +408,8 @@
 	constants.Close()
 
 	written := make(map[string]bool)
-<<<<<<< HEAD
 	for _, name := range logic.OpNames {
-		spec := logic.OpsByName[logic.LogicVersion][name]
-=======
-	opSpecs := logic.OpcodesByVersion(uint64(docVersion))
-	for _, spec := range opSpecs {
->>>>>>> 0af97b36
+		spec := logic.OpsByName[docVersion][name]
 		for _, imm := range spec.OpDetails.Immediates {
 			if imm.Group != nil && !written[imm.Group.Name] {
 				out := create(strings.ToLower(imm.Group.Name) + "_fields.md")
