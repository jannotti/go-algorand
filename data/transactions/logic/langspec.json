--- conflicted
+++ resolved
@@ -1,11 +1,6 @@
 {
-<<<<<<< HEAD
-  "EvalMaxVersion": 8,
-  "LogicSigVersion": 6,
-=======
   "EvalMaxVersion": 7,
   "LogicSigVersion": 7,
->>>>>>> fd488f80
   "Ops": [
     {
       "Opcode": 0,
@@ -1683,42 +1678,6 @@
       ]
     },
     {
-      "Opcode": 153,
-      "Name": "bn256_add",
-      "Args": "BB",
-      "Returns": "B",
-      "Size": 1,
-      "Doc": "for (curve points A and B) return the curve point A + B",
-      "DocExtra": "A, B are curve points in G1 group. Each point consists of (X, Y) where X and Y are 256 bit integers, big-endian encoded. The encoded point is 64 bytes from concatenation of 32 byte X and 32 byte Y.",
-      "Groups": [
-        "Arithmetic"
-      ]
-    },
-    {
-      "Opcode": 154,
-      "Name": "bn256_scalar_mul",
-      "Args": "BB",
-      "Returns": "B",
-      "Size": 1,
-      "Doc": "for (curve point A, scalar K) return the curve point KA",
-      "DocExtra": "A is a curve point in G1 Group and encoded as described in `bn256_add`. Scalar K is a big-endian encoded big integer that has no padding zeros.",
-      "Groups": [
-        "Arithmetic"
-      ]
-    },
-    {
-      "Opcode": 155,
-      "Name": "bn256_pairing",
-      "Args": "BB",
-      "Returns": "U",
-      "Size": 1,
-      "Doc": "for (points in G1 group G1s, points in G2 group G2s), return whether they are paired =\u003e {0 or 1}",
-      "DocExtra": "G1s are encoded by the concatenation of encoded G1 points, as described in `bn256_add`. G2s are encoded by the concatenation of encoded G2 points. Each G2 is in form (XA0+i*XA1, YA0+i*YA1) and encoded by big-endian field element XA0, XA1, YA0 and YA1 in sequence.",
-      "Groups": [
-        "Arithmetic"
-      ]
-    },
-    {
       "Opcode": 160,
       "Name": "b+",
       "Args": "BB",
@@ -2208,84 +2167,6 @@
       ]
     },
     {
-      "Opcode": 185,
-      "Name": "box_create",
-      "Args": "BU",
-      "Returns": "U",
-      "Size": 1,
-      "Doc": "create a box named A, of length B. Fail if A is empty or B exceeds 32,384. Returns 0 if A already existed, else 1",
-      "DocExtra": "Newly created boxes are filled with 0 bytes. Boxes are unchanged by `box_create` if they already exist.",
-      "Groups": [
-        "State Access"
-      ]
-    },
-    {
-      "Opcode": 186,
-      "Name": "box_extract",
-      "Args": "BUU",
-      "Returns": "B",
-      "Size": 1,
-      "Doc": "read C bytes from box A, starting at offset B. Fail if A does not exist, or the byte range is outside A's size.",
-      "Groups": [
-        "State Access"
-      ]
-    },
-    {
-      "Opcode": 187,
-      "Name": "box_replace",
-      "Args": "BUB",
-      "Size": 1,
-      "Doc": "write byte-array C into box A, starting at offset B. Fail if A does not exist, or the byte range is outside A's size.",
-      "Groups": [
-        "State Access"
-      ]
-    },
-    {
-      "Opcode": 188,
-      "Name": "box_del",
-      "Args": "B",
-      "Returns": "U",
-      "Size": 1,
-      "Doc": "delete box named A if it exists. Return 1 if A existed, 0 otherwise",
-      "Groups": [
-        "State Access"
-      ]
-    },
-    {
-      "Opcode": 189,
-      "Name": "box_len",
-      "Args": "B",
-      "Returns": "UU",
-      "Size": 1,
-      "Doc": "X is the length of box A if A exists, else 0. Y is 1 if A exists, else 0.",
-      "Groups": [
-        "State Access"
-      ]
-    },
-    {
-      "Opcode": 190,
-      "Name": "box_get",
-      "Args": "B",
-      "Returns": "BU",
-      "Size": 1,
-      "Doc": "X is the contents of box A if A exists, else ''. Y is 1 if A exists, else 0.",
-      "DocExtra": "For boxes that exceed 4,096 bytes, consider `box_create`, `box_extract`, and `box_replace`",
-      "Groups": [
-        "State Access"
-      ]
-    },
-    {
-      "Opcode": 191,
-      "Name": "box_put",
-      "Args": "BB",
-      "Size": 1,
-      "Doc": "replaces the contents of box A with byte-array B. Fails if A exists and len(B) != len(box A). Creates A if it does not exist.",
-      "DocExtra": "For boxes that exceed 4,096 bytes, consider `box_create`, `box_extract`, and `box_replace`",
-      "Groups": [
-        "State Access"
-      ]
-    },
-    {
       "Opcode": 192,
       "Name": "txnas",
       "Args": "U",
