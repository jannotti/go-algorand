// Copyright (C) 2019-2022 Algorand, Inc.
// This file is part of go-algorand
//
// go-algorand is free software: you can redistribute it and/or modify
// it under the terms of the GNU Affero General Public License as
// published by the Free Software Foundation, either version 3 of the
// License, or (at your option) any later version.
//
// go-algorand is distributed in the hope that it will be useful,
// but WITHOUT ANY WARRANTY; without even the implied warranty of
// MERCHANTABILITY or FITNESS FOR A PARTICULAR PURPOSE.  See the
// GNU Affero General Public License for more details.
//
// You should have received a copy of the GNU Affero General Public License
// along with go-algorand.  If not, see <https://www.gnu.org/licenses/>.

package logic

import (
	"bytes"
	"encoding/hex"
	"fmt"
	"regexp"
	"strings"
	"testing"

	"github.com/stretchr/testify/assert"
	"github.com/stretchr/testify/require"

	"github.com/algorand/go-algorand/config"
	"github.com/algorand/go-algorand/protocol"
	"github.com/algorand/go-algorand/test/partitiontest"
)

// used by TestAssemble and others, see UPDATE PROCEDURE in TestAssemble()
const v1Nonsense = `
err
global MinTxnFee
global MinBalance
global MaxTxnLife
global ZeroAddress
byte 0x1234
byte base64 aGVsbG8gd29ybGQh
byte base64(aGVsbG8gd29ybGQh)
byte b64 aGVsbG8gd29ybGQh
byte b64(aGVsbG8gd29ybGQh)
addr RWXCBB73XJITATVQFOI7MVUUQOL2PFDDSDUMW4H4T2SNSX4SEUOQ2MM7F4
ed25519verify
txn Sender
txn Fee
txn FirstValid
txn LastValid
txn Note
txn Receiver
txn Amount
txn CloseRemainderTo
txn VotePK
txn SelectionPK
txn VoteFirst
txn VoteLast
txn VoteKeyDilution
txn Type
txn XferAsset
txn AssetAmount
txn AssetSender
txn AssetReceiver
txn AssetCloseTo
gtxn 0 Sender
gtxn 0 Fee
gtxn 0 FirstValid
gtxn 0 LastValid
gtxn 0 Note
gtxn 0 Receiver
gtxn 0 Amount
gtxn 0 CloseRemainderTo
gtxn 0 VotePK
gtxn 0 SelectionPK
gtxn 0 VoteFirst
gtxn 0 VoteLast
gtxn 0 VoteKeyDilution
gtxn 0 Type
gtxn 0 XferAsset
gtxn 0 AssetAmount
gtxn 0 AssetSender
gtxn 0 AssetReceiver
gtxn 0 AssetCloseTo
arg 0 // comment
arg 1 //comment
sha256
keccak256
int 0x031337
int 0x1234567812345678
int 0x0034567812345678
int 0x0000567812345678
int 0x0000007812345678
+ // comment
// extra int pushes to satisfy typechecking on the ops that pop two ints
intc 0
- //comment
intc 2
/
intc_0
*
intc_1
<
intc_2
>
intc_3
<=
intc 1
>=
intc 1
&&
intc 1
||
intc 1
==
intc 1
!=
intc 1
!
%
|
&
^
~
byte 0x4242
btoi
itob
len
bnz there
bytec 1
sha512_256
dup
there:
pop
load 3
store 2
intc 0
intc 1
mulw
`

const v2Nonsense = v1Nonsense + `
dup2
pop
pop
pop
pop
addr RWXCBB73XJITATVQFOI7MVUUQOL2PFDDSDUMW4H4T2SNSX4SEUOQ2MM7F4
concat
substring 42 99
intc 0
intc 1
substring3
#pragma typetrack false
bz there2
b there2
there2:
return
int 1
balance
int 1
app_opted_in
int 1
byte "test"
app_local_get_ex
pop
pop
int 1
byte "\x42\x42"
app_local_get
pop
byte 0x4242
app_global_get
byte 0x4242
app_global_get_ex
pop
pop
int 1
byte 0x4242
int 2
app_local_put
byte 0x4242
int 1
app_global_put
int 0
byte 0x4242
app_local_del
byte 0x4242
app_global_del
int 0
int 1
asset_holding_get AssetBalance
pop
pop
int 0
asset_params_get AssetTotal
pop
pop
txna Accounts 0
gtxna 0 ApplicationArgs 0
txn ApplicationID
txn OnCompletion
txn NumAppArgs
txn NumAccounts
txn ApprovalProgram
txn ClearStateProgram
txn RekeyTo
int 0
int 1
addw
txn ConfigAsset
txn ConfigAssetTotal
txn ConfigAssetDecimals
txn ConfigAssetDefaultFrozen
txn ConfigAssetUnitName
txn ConfigAssetName
txn ConfigAssetURL
txn ConfigAssetMetadataHash
txn ConfigAssetManager
txn ConfigAssetReserve
txn ConfigAssetFreeze
txn ConfigAssetClawback
txn FreezeAsset
txn FreezeAssetAccount
txn FreezeAssetFrozen
`

const v3Nonsense = v2Nonsense + `
assert
min_balance
int 0x031337			// get bit 1, negate it, put it back
int 1
getbit
!
int 1
setbit
byte "test"			// get byte 2, increment it, put it back
int 2
getbyte
int 1
+
int 2
setbyte
swap
select
dig 2
int 1
gtxns ConfigAsset
int 2
gtxnsa Accounts 0
pushint 1000
pushbytes "john"
`

// Keep in mind, only use existing int and byte constants, or else use
// push* instead.  The idea is to not cause the *cblocks to change.
const v4Nonsense = v3Nonsense + `
int 1
pushint 2000
int 0
int 2
divmodw
callsub stuff
b next
stuff:
retsub
next:
int 1
int 2
shl
int 1
shr
sqrt
int 2
exp
int 2
expw
bitlen
b+
b-
b/
b*
b<
b>
b<=
b>=
b==
b!=
b%
b|
b&
b^
b~
int 2
bzero
gload 0 0
gloads 0
gaid 0
gaids
int 100
`

const v5Nonsense = v4Nonsense + `
app_params_get AppExtraProgramPages
cover 1
uncover 1
byte 0x0123456789abcd
extract 0 8
int 0
int 8
extract3
int 0
extract_uint64
int 0
extract_uint32
int 0
extract_uint16
log
txn Nonparticipation
gtxn 0 Nonparticipation
itxn_begin
itxn_field Sender
itxn_submit
int 1
txnas ApplicationArgs
int 0
gtxnas 0 ApplicationArgs
int 0
int 0
gtxnsas ApplicationArgs
int 0
args
int 0
loads
int 0
stores
int 32
bzero
ecdsa_pk_decompress Secp256k1
byte 0x0123456789abcd
dup
dup
ecdsa_verify Secp256k1
byte 0x0123456789abcd
dup
dup
ecdsa_pk_recover Secp256k1
itxn Sender
itxna Logs 3
`

const v6Nonsense = v5Nonsense + `
itxn_next
gitxn 4 CreatedAssetID
gitxna 3 Logs 12
int 0
dup
gloadss
byte 0x0123456789abcd
bsqrt
txn Sender
acct_params_get AcctBalance
pushint 8; pushint 8; pushint 32; divw // use pushint to prevent changes to intcblock choices
pushint 1
itxnas Logs
pushint 1
gitxnas 0 Logs
`

const boxNonsense = `
  box_create
  box_extract
  box_replace
  box_del
  box_len
  box_put
  box_get
`

const randomnessNonsense = `
pushint 0xffff
block BlkTimestamp
vrf_verify VrfAlgorand
`

const v7Nonsense = v6Nonsense + `
base64_decode URLEncoding
json_ref JSONUint64
pushint 32
bzero
ecdsa_pk_decompress Secp256r1
pushbytes 0x0123456789abcd
dup
dup
ecdsa_verify Secp256r1
sha3_256
pushbytes 0x012345
dup
dup
ed25519verify_bare
` + randomnessNonsense + `
pushbytes 0x4321
pushbytes 0x77
replace2 2
pushbytes 0x88
pushint 1
replace3
`

const switchNonsense = `
switch_label0:
pushint 1
switch switch_label0 switch_label1
switch_label1:
pushint 1
`

<<<<<<< HEAD
const v8Nonsense = v7Nonsense + switchNonsense + boxNonsense
=======
const v8Nonsense = v7Nonsense + switchNonsense + frameNonsense
>>>>>>> fdef01f4

const v9Nonsense = v8Nonsense + pairingNonsense

const v6Compiled = "2004010002b7a60c26050242420c68656c6c6f20776f726c6421070123456789abcd208dae2087fbba51304eb02b91f656948397a7946390e8cb70fc9ea4d95f92251d047465737400320032013202320380021234292929292b0431003101310231043105310731083109310a310b310c310d310e310f3111311231133114311533000033000133000233000433000533000733000833000933000a33000b33000c33000d33000e33000f3300113300123300133300143300152d2e01022581f8acd19181cf959a1281f8acd19181cf951a81f8acd19181cf1581f8acd191810f082209240a220b230c240d250e230f2310231123122313231418191a1b1c28171615400003290349483403350222231d4a484848482b50512a632223524100034200004322602261222704634848222862482864286548482228246628226723286828692322700048482371004848361c0037001a0031183119311b311d311e311f312023221e312131223123312431253126312731283129312a312b312c312d312e312f447825225314225427042455220824564c4d4b0222382124391c0081e80780046a6f686e2281d00f23241f880003420001892224902291922494249593a0a1a2a3a4a5a6a7a8a9aaabacadae24af3a00003b003c003d816472064e014f012a57000823810858235b235a2359b03139330039b1b200b322c01a23c1001a2323c21a23c3233e233f8120af06002a494905002a49490700b400b53a03b6b7043cb8033a0c2349c42a9631007300810881088120978101c53a8101c6003a"

const randomnessCompiled = "81ffff03d101d000"

const v7Compiled = v6Compiled + "5e005f018120af060180070123456789abcd49490501988003012345494984" +
	randomnessCompiled + "800243218001775c0280018881015d"

<<<<<<< HEAD
const boxCompiled = "b9babbbcbdbfbe"
const switchCompiled = "81018a02fff800008101"

const v8Compiled = v7Compiled + switchCompiled + boxCompiled
=======
const switchCompiled = "81018d02fff800008101"

const v8Compiled = v7Compiled + switchCompiled + frameCompiled
>>>>>>> fdef01f4

const v9Compiled = v8Compiled + pairingCompiled

var nonsense = map[uint64]string{
	1: v1Nonsense,
	2: v2Nonsense,
	3: v3Nonsense,
	4: v4Nonsense,
	5: v5Nonsense,
	6: v6Nonsense,
	7: v7Nonsense,
	8: v8Nonsense,
	9: v9Nonsense,
}

var compiled = map[uint64]string{
	1: "012008b7a60cf8acd19181cf959a12f8acd19181cf951af8acd19181cf15f8acd191810f01020026050212340c68656c6c6f20776f726c6421208dae2087fbba51304eb02b91f656948397a7946390e8cb70fc9ea4d95f92251d024242047465737400320032013202320328292929292a0431003101310231043105310731083109310a310b310c310d310e310f3111311231133114311533000033000133000233000433000533000733000833000933000a33000b33000c33000d33000e33000f3300113300123300133300143300152d2e0102222324252104082209240a220b230c240d250e230f2310231123122313231418191a1b1c2b1716154000032903494",
	2: "022008b7a60cf8acd19181cf959a12f8acd19181cf951af8acd19181cf15f8acd191810f01020026050212340c68656c6c6f20776f726c6421208dae2087fbba51304eb02b91f656948397a7946390e8cb70fc9ea4d95f92251d024242047465737400320032013202320328292929292a0431003101310231043105310731083109310a310b310c310d310e310f3111311231133114311533000033000133000233000433000533000733000833000933000a33000b33000c33000d33000e33000f3300113300123300133300143300152d2e0102222324252104082209240a220b230c240d250e230f2310231123122313231418191a1b1c2b171615400003290349483403350222231d4a484848482a50512a63222352410003420000432105602105612105270463484821052b62482b642b65484821052b2106662b21056721072b682b692107210570004848210771004848361c0037001a0031183119311b311d311e311f3120210721051e312131223123312431253126312731283129312a312b312c312d312e312f",
	3: "032008b7a60cf8acd19181cf959a12f8acd19181cf951af8acd19181cf15f8acd191810f01020026050212340c68656c6c6f20776f726c6421208dae2087fbba51304eb02b91f656948397a7946390e8cb70fc9ea4d95f92251d024242047465737400320032013202320328292929292a0431003101310231043105310731083109310a310b310c310d310e310f3111311231133114311533000033000133000233000433000533000733000833000933000a33000b33000c33000d33000e33000f3300113300123300133300143300152d2e0102222324252104082209240a220b230c240d250e230f2310231123122313231418191a1b1c2b171615400003290349483403350222231d4a484848482a50512a63222352410003420000432105602105612105270463484821052b62482b642b65484821052b2106662b21056721072b682b692107210570004848210771004848361c0037001a0031183119311b311d311e311f3120210721051e312131223123312431253126312731283129312a312b312c312d312e312f4478222105531421055427042106552105082106564c4d4b02210538212106391c0081e80780046a6f686e",
	4: "042004010200b7a60c26040242420c68656c6c6f20776f726c6421208dae2087fbba51304eb02b91f656948397a7946390e8cb70fc9ea4d95f92251d047465737400320032013202320380021234292929292a0431003101310231043105310731083109310a310b310c310d310e310f3111311231133114311533000033000133000233000433000533000733000833000933000a33000b33000c33000d33000e33000f3300113300123300133300143300152d2e01022581f8acd19181cf959a1281f8acd19181cf951a81f8acd19181cf1581f8acd191810f082209240a220b230c240d250e230f2310231123122313231418191a1b1c28171615400003290349483403350222231d4a484848482a50512a632223524100034200004322602261222b634848222862482864286548482228236628226724286828692422700048482471004848361c0037001a0031183119311b311d311e311f312024221e312131223123312431253126312731283129312a312b312c312d312e312f44782522531422542b2355220823564c4d4b0222382123391c0081e80780046a6f686e2281d00f24231f880003420001892223902291922394239593a0a1a2a3a4a5a6a7a8a9aaabacadae23af3a00003b003c003d8164",
	5: "052004010002b7a60c26050242420c68656c6c6f20776f726c6421070123456789abcd208dae2087fbba51304eb02b91f656948397a7946390e8cb70fc9ea4d95f92251d047465737400320032013202320380021234292929292b0431003101310231043105310731083109310a310b310c310d310e310f3111311231133114311533000033000133000233000433000533000733000833000933000a33000b33000c33000d33000e33000f3300113300123300133300143300152d2e01022581f8acd19181cf959a1281f8acd19181cf951a81f8acd19181cf1581f8acd191810f082209240a220b230c240d250e230f2310231123122313231418191a1b1c28171615400003290349483403350222231d4a484848482b50512a632223524100034200004322602261222704634848222862482864286548482228246628226723286828692322700048482371004848361c0037001a0031183119311b311d311e311f312023221e312131223123312431253126312731283129312a312b312c312d312e312f447825225314225427042455220824564c4d4b0222382124391c0081e80780046a6f686e2281d00f23241f880003420001892224902291922494249593a0a1a2a3a4a5a6a7a8a9aaabacadae24af3a00003b003c003d816472064e014f012a57000823810858235b235a2359b03139330039b1b200b322c01a23c1001a2323c21a23c3233e233f8120af06002a494905002a49490700b400b53a03",
	6: "06" + v6Compiled,
	7: "07" + v7Compiled,
	8: "08" + v8Compiled,
	9: "09" + v9Compiled,
}

func pseudoOp(opcode string) bool {
	// We don't test every combination of
	// intcblock,bytecblock,intc*,bytec*,arg* here.  Not all of
	// these are truly pseudops, but it seems a good name.
	return strings.HasPrefix(opcode, "int") ||
		strings.HasPrefix(opcode, "byte") ||
		strings.HasPrefix(opcode, "arg")
}

// Check that assembly output is stable across time.
func TestAssemble(t *testing.T) {
	partitiontest.PartitionTest(t)

	// UPDATE PROCEDURE:
	// Run test. It should pass. If test is not passing, do not change this test, fix the assembler first.
	// Extend this test program text. Append instructions to the end so that the program byte hex is visually similar and also simply extended by some new bytes,
	// and so that version-dependent tests pass.
	// Copy hex string from failing test output into source.
	// Run test. It should pass.
	//
	// This doesn't have to be a sensible program to run, it just has to compile.

	t.Parallel()
	require.LessOrEqual(t, LogicVersion, len(nonsense)) // Allow nonsense for future versions
	for v := uint64(2); v <= AssemblerMaxVersion; v++ {
		t.Run(fmt.Sprintf("v=%d", v), func(t *testing.T) {
			for _, spec := range OpSpecs {
				// Make sure our nonsense covers the ops.
				hasOp, err := regexp.MatchString("\\s"+regexp.QuoteMeta(spec.Name)+"\\s", nonsense[v])
				require.NoError(t, err)
				if !hasOp &&
					!pseudoOp(spec.Name) && spec.Version <= v {
					t.Errorf("v%d nonsense test should contain op %v", v, spec.Name)
				}
			}

			ops := testProg(t, nonsense[v], v)
			// check that compilation is stable over
			// time. we must assemble to the same bytes
			// this month that we did last month.
<<<<<<< HEAD
			bytecode, ok := compiled[v]
			require.True(t, ok, "Need v%d bytecode", v)
			expectedBytes, _ := hex.DecodeString(bytecode)
=======
			expectedBytes, _ := hex.DecodeString(compiled[v])
			require.NotEmpty(t, expectedBytes)
>>>>>>> fdef01f4
			// the hex is for convenience if the program has been changed. the
			// hex string can be copy pasted back in as a new expected result.
			require.Equal(t, expectedBytes, ops.Program, hex.EncodeToString(ops.Program))
		})
	}
}

var experiments = []uint64{pairingVersion}

// TestExperimental forces a conscious choice to promote "experimental" opcode
// groups. This will fail when we increment vFuture's LogicSigVersion. If we had
// intended to release the opcodes, they should have been removed from
// `experiments`.
func TestExperimental(t *testing.T) {
	partitiontest.PartitionTest(t)
	t.Parallel()

	futureV := config.Consensus[protocol.ConsensusFuture].LogicSigVersion
	for _, v := range experiments {
		// Allows less, so we can push something out, even before vFuture has been updated.
		require.LessOrEqual(t, futureV, v)
	}
}

func TestAssembleAlias(t *testing.T) {
	partitiontest.PartitionTest(t)

	t.Parallel()
	source1 := `txn Accounts 0  // alias to txna
pop
gtxn 0 ApplicationArgs 0 // alias to gtxna
pop
`
	ops1 := testProg(t, source1, AssemblerMaxVersion)
	ops2 := testProg(t, strings.Replace(source1, "txn", "txna", -1), AssemblerMaxVersion)

	require.Equal(t, ops1.Program, ops2.Program)
}

type Expect struct {
	l int
	s string
}

func testMatch(t testing.TB, actual, expected string) (ok bool) {
	defer func() {
		if !ok {
			t.Logf("'%s' does not match '%s'", actual, expected)
		}
	}()
	t.Helper()
	if strings.HasPrefix(expected, "...") && strings.HasSuffix(expected, "...") {
		return strings.Contains(actual, expected[3:len(expected)-3])
	} else if strings.HasPrefix(expected, "...") {
		return strings.Contains(actual+"^", expected[3:]+"^")
	} else if strings.HasSuffix(expected, "...") {
		return strings.Contains("^"+actual, "^"+expected[:len(expected)-3])
	} else {
		return expected == actual
	}
}

func assembleWithTrace(text string, ver uint64) (*OpStream, error) {
	ops := newOpStream(ver)
	ops.Trace = &strings.Builder{}
	err := ops.assemble(text)
	return &ops, err
}

func lines(s string, num int) (bool, string) {
	if num < 1 {
		return true, ""
	}
	found := 0
	for i := 0; i < len(s); i++ {
		if s[i] == '\n' {
			found++
			if found == num {
				return true, s[0 : i+1]
			}
		}
	}
	return false, s
}

func summarize(trace *strings.Builder) string {
	truncated, msg := lines(trace.String(), 50)
	if !truncated {
		return msg
	}
	return msg + "(trace truncated)\n"
}

func testProg(t testing.TB, source string, ver uint64, expected ...Expect) *OpStream {
	t.Helper()
	ops, err := assembleWithTrace(source, ver)
	if len(expected) == 0 {
		if len(ops.Errors) > 0 || err != nil || ops == nil || ops.Program == nil {
			t.Log(summarize(ops.Trace))
		}
		if len(ops.Errors) > 10 {
			ops.Errors = ops.Errors[:10] // Truncate to reasonable
		}
		require.Empty(t, ops.Errors)
		require.NoError(t, err)
		require.NotNil(t, ops)
		require.NotNil(t, ops.Program)
		// It should always be possible to Disassemble
		dis, err := Disassemble(ops.Program)
		require.NoError(t, err, source)
		// And, while the disassembly may not match input
		// exactly, the assembly of the disassembly should
		// give the same bytecode
		ops2, err := AssembleStringWithVersion(notrack(dis), ver)
		if len(ops2.Errors) > 0 || err != nil || ops2 == nil || ops2.Program == nil {
			t.Log(source)
			t.Log(dis)
		}
		require.Empty(t, ops2.Errors)
		require.NoError(t, err)
		require.Equal(t, ops.Program, ops2.Program)
	} else {
		if err == nil {
			t.Log(source)
		}
		require.Error(t, err)
		errors := ops.Errors
		for _, exp := range expected {
			if exp.l == 0 {
				// line 0 means: "must match some line"
				require.Len(t, expected, 1)
				fail := true
				for _, err := range errors {
					msg := err.Unwrap().Error()
					if testMatch(t, msg, exp.s) {
						fail = false
					}
				}
				if fail {
					t.Log(summarize(ops.Trace))
					t.FailNow()
				}
			} else {
				var found *lineError
				for _, err := range errors {
					if err.Line == exp.l {
						found = &err
						break
					}
				}
				if found == nil {
					t.Log(fmt.Sprintf("Errors: %v", errors))
				}
				require.NotNil(t, found, "Error %s was not found on line %d", exp.s, exp.l)
				msg := found.Unwrap().Error()
				if !testMatch(t, msg, exp.s) {
					t.Log(summarize(ops.Trace))
					t.FailNow()
				}
			}
		}
		require.Nil(t, ops.Program)
	}
	return ops
}

func testLine(t *testing.T, line string, ver uint64, expected string) {
	t.Helper()
	// By embedding the source line between two other lines, the
	// test for the correct line number in the error is more
	// meaningful.
	source := "int 1\n" + line + "\nint 1\n"
	if expected == "" {
		testProg(t, source, ver)
		return
	}
	testProg(t, source, ver, Expect{2, expected})
}

func TestAssembleTxna(t *testing.T) {
	partitiontest.PartitionTest(t)
	t.Parallel()

	testLine(t, "txna Accounts 256", AssemblerMaxVersion, "txna i beyond 255: 256")
	testLine(t, "txna ApplicationArgs 256", AssemblerMaxVersion, "txna i beyond 255: 256")
	testLine(t, "txna Sender 256", AssemblerMaxVersion, "txna unknown field: \"Sender\"")
	testLine(t, "gtxna 0 Accounts 256", AssemblerMaxVersion, "gtxna i beyond 255: 256")
	testLine(t, "gtxna 0 ApplicationArgs 256", AssemblerMaxVersion, "gtxna i beyond 255: 256")
	testLine(t, "gtxna 256 Accounts 0", AssemblerMaxVersion, "gtxna t beyond 255: 256")
	testLine(t, "gtxna 0 Sender 256", AssemblerMaxVersion, "gtxna unknown field: \"Sender\"")
	testLine(t, "gtxna ApplicationArgs 0 255", AssemblerMaxVersion, "gtxna can only use \"ApplicationArgs\" as immediate 2")
	testLine(t, "gtxna 0 255 ApplicationArgs", AssemblerMaxVersion, "gtxna can only use \"255\" as immediate 1 or 3")

	testLine(t, "txn Accounts 256", AssemblerMaxVersion, "txn i beyond 255: 256")
	testLine(t, "txn ApplicationArgs 256", AssemblerMaxVersion, "txn i beyond 255: 256")
	testLine(t, "txn 255 ApplicationArgs", AssemblerMaxVersion, "txn with 2 immediates can only use \"255\" as immediate 2")
	testLine(t, "txn Sender 256", AssemblerMaxVersion, "\"Sender\" field of txn can only be used with 1 immediate")
	testLine(t, "gtxn 0 Accounts 256", AssemblerMaxVersion, "gtxn i beyond 255: 256")
	testLine(t, "gtxn 0 ApplicationArgs 256", AssemblerMaxVersion, "gtxn i beyond 255: 256")
	testLine(t, "gtxn 256 Accounts 0", AssemblerMaxVersion, "gtxn t beyond 255: 256")
	testLine(t, "gtxn 0 Sender 256", AssemblerMaxVersion, "\"Sender\" field of gtxn can only be used with 2 immediates")
	testLine(t, "gtxn ApplicationArgs 0 255", AssemblerMaxVersion, "gtxn with 3 immediates can only use \"ApplicationArgs\" as immediate 2")
	testLine(t, "gtxn 0 255 ApplicationArgs", AssemblerMaxVersion, "gtxn with 3 immediates can only use \"255\" as immediate 1 or 3")

	testLine(t, "txn Accounts 0", 1, "txn opcode with 2 immediates was introduced in v2")
	testLine(t, "txn Accounts 0 1", 2, "txn expects 1 or 2 immediate arguments")
	testLine(t, "txna Accounts 0 1", AssemblerMaxVersion, "txna expects 2 immediate arguments")
	testLine(t, "txn Accounts 0 1", AssemblerMaxVersion, "txn expects 1 or 2 immediate arguments")
	testLine(t, "txnas Accounts 1", AssemblerMaxVersion, "txnas expects 1 immediate argument")
	testLine(t, "txna Accounts a", AssemblerMaxVersion, "txna unable to parse...")
	testLine(t, "txn Accounts a", AssemblerMaxVersion, "txn unable to parse...")
	testLine(t, "gtxn 0 Sender 0", 1, "gtxn opcode with 3 immediates was introduced in v2")
	testLine(t, "gtxn 0 Sender 1 2", 2, "gtxn expects 2 or 3 immediate arguments")
	testLine(t, "gtxna 0 Accounts 1 2", AssemblerMaxVersion, "gtxna expects 3 immediate arguments")
	testLine(t, "gtxna a Accounts 0", AssemblerMaxVersion, "gtxna unable to parse...")
	testLine(t, "gtxna 0 Accounts a", AssemblerMaxVersion, "gtxna unable to parse...")

	testLine(t, "gtxn 0 Accounts 1 2", AssemblerMaxVersion, "gtxn expects 2 or 3 immediate arguments")
	testLine(t, "gtxn a Accounts 0", AssemblerMaxVersion, "gtxn unable to parse...")
	testLine(t, "gtxn 0 Accounts a", AssemblerMaxVersion, "gtxn unable to parse...")

	testLine(t, "gtxnas Accounts 1 2", AssemblerMaxVersion, "gtxnas expects 2 immediate arguments")
	testLine(t, "txn ABC", 2, "txn unknown field: \"ABC\"")
	testLine(t, "gtxn 0 ABC", 2, "gtxn unknown field: \"ABC\"")
	testLine(t, "gtxn a ABC", 2, "gtxn unable to parse...")
	// For now not going to additionally report version issue until version is only problem
	testLine(t, "txn Accounts", 1, "\"Accounts\" field of txn can only be used with 2 immediates")
	testLine(t, "txn Accounts", AssemblerMaxVersion, "\"Accounts\" field of txn can only be used with 2 immediates")
	testLine(t, "txn Accounts 0", AssemblerMaxVersion, "")
	testLine(t, "gtxn 0 Accounts", AssemblerMaxVersion, "\"Accounts\" field of gtxn can only be used with 3 immediates")
	testLine(t, "gtxn 0 Accounts", 1, "\"Accounts\" field of gtxn can only be used with 3 immediates")
	testLine(t, "gtxn 0 Accounts 1", AssemblerMaxVersion, "")
}

func TestAssembleGlobal(t *testing.T) {
	partitiontest.PartitionTest(t)
	t.Parallel()

	testLine(t, "global", AssemblerMaxVersion, "global expects 1 immediate argument")
	testLine(t, "global a", AssemblerMaxVersion, "global unknown field: \"a\"")
	testProg(t, "global MinTxnFee; int 2; +", AssemblerMaxVersion)
	testProg(t, "global ZeroAddress; byte 0x12; concat; len", AssemblerMaxVersion)
	testProg(t, "global MinTxnFee; byte 0x12; concat", AssemblerMaxVersion,
		Expect{1, "concat arg 0 wanted type []byte..."})
	testProg(t, "int 2; global ZeroAddress; +", AssemblerMaxVersion,
		Expect{1, "+ arg 1 wanted type uint64..."})
}

func TestAssembleDefault(t *testing.T) {
	partitiontest.PartitionTest(t)
	t.Parallel()

	source := `byte 0x1122334455
int 1
+
// comment
`
	testProg(t, source, AssemblerMaxVersion, Expect{3, "+ arg 0 wanted type uint64 got []byte"})
}

// mutateProgVersion replaces version (first two symbols) in hex-encoded program
func mutateProgVersion(version uint64, prog string) string {
	return fmt.Sprintf("%02x%s", version, prog[2:])
}

func TestOpUint(t *testing.T) {
	partitiontest.PartitionTest(t)
	t.Parallel()

	for v := uint64(1); v <= AssemblerMaxVersion; v++ {
		t.Run(fmt.Sprintf("v=%d", v), func(t *testing.T) {
			ops := newOpStream(v)
			ops.IntLiteral(0xcafebabe)
			prog := ops.prependCBlocks()
			require.NotNil(t, prog)
			s := hex.EncodeToString(prog)
			expected := mutateProgVersion(v, "012001bef5fad70c22")
			require.Equal(t, expected, s)
		})
	}
}

func TestOpUint64(t *testing.T) {
	partitiontest.PartitionTest(t)
	t.Parallel()

	for v := uint64(1); v <= AssemblerMaxVersion; v++ {
		t.Run(fmt.Sprintf("v=%d", v), func(t *testing.T) {
			ops := newOpStream(v)
			ops.IntLiteral(0xcafebabecafebabe)
			prog := ops.prependCBlocks()
			require.NotNil(t, prog)
			s := hex.EncodeToString(prog)
			require.Equal(t, mutateProgVersion(v, "012001bef5fad7ecd7aeffca0122"), s)
		})
	}
}

func TestOpBytes(t *testing.T) {
	partitiontest.PartitionTest(t)
	t.Parallel()

	for v := uint64(1); v <= AssemblerMaxVersion; v++ {
		t.Run(fmt.Sprintf("v=%d", v), func(t *testing.T) {
			ops := newOpStream(v)
			ops.ByteLiteral([]byte("abcdef"))
			prog := ops.prependCBlocks()
			require.NotNil(t, prog)
			s := hex.EncodeToString(prog)
			require.Equal(t, mutateProgVersion(v, "0126010661626364656628"), s)
			testProg(t, "byte 0x7; len", v, Expect{1, "...odd length hex string"})
		})
	}
}

func TestAssembleInt(t *testing.T) {
	partitiontest.PartitionTest(t)
	t.Parallel()

	expectedDefaultConsts := "012001bef5fad70c22"
	expectedOptimizedConsts := "0181bef5fad70c"

	for v := uint64(1); v <= AssemblerMaxVersion; v++ {
		t.Run(fmt.Sprintf("v=%d", v), func(t *testing.T) {
			expected := expectedDefaultConsts
			if v >= optimizeConstantsEnabledVersion {
				expected = expectedOptimizedConsts
			}

			text := "int 0xcafebabe"
			ops := testProg(t, text, v)
			s := hex.EncodeToString(ops.Program)
			require.Equal(t, mutateProgVersion(v, expected), s)
		})
	}
}

/*
test values generated in Python
python3
import base64
raw='abcdef'
base64.b64encode(raw.encode())
base64.b32encode(raw.encode())
base64.b16encode(raw.encode())
*/

func TestAssembleBytes(t *testing.T) {
	partitiontest.PartitionTest(t)
	t.Parallel()

	variations := []string{
		"byte b32 MFRGGZDFMY",
		"byte base32 MFRGGZDFMY",
		"byte base32  MFRGGZDFMY",
		"byte base32(MFRGGZDFMY)",
		"byte b32(MFRGGZDFMY)",
		"byte b32 MFRGGZDFMY======",
		"byte base32 MFRGGZDFMY======",
		"byte base32(MFRGGZDFMY======)",
		"byte b32(MFRGGZDFMY======)",
		"byte b64 YWJjZGVm",
		"byte base64 YWJjZGVm",
		"byte b64(YWJjZGVm)",
		"byte base64(YWJjZGVm)",
		"byte 0x616263646566",
		`byte "\x61\x62\x63\x64\x65\x66"`,
		`byte "abcdef"`,
	}

	expectedDefaultConsts := "0126010661626364656628"
	expectedOptimizedConsts := "018006616263646566"

	bad := [][]string{
		{"byte", "...needs byte literal argument"},
		{`byte "john" "doe"`, "...with extraneous argument"},
	}

	for v := uint64(1); v <= AssemblerMaxVersion; v++ {
		t.Run(fmt.Sprintf("v=%d", v), func(t *testing.T) {
			expected := expectedDefaultConsts
			if v >= optimizeConstantsEnabledVersion {
				expected = expectedOptimizedConsts
			}

			for _, vi := range variations {
				ops := testProg(t, vi, v)
				s := hex.EncodeToString(ops.Program)
				require.Equal(t, mutateProgVersion(v, expected), s)
				// pushbytes should take the same input
				if v >= 3 {
					testProg(t, strings.Replace(vi, "byte", "pushbytes", 1), v)
				}
			}

			for _, b := range bad {
				testProg(t, b[0], v, Expect{1, b[1]})
				// pushbytes should produce the same errors
				if v >= 3 {
					testProg(t, strings.Replace(b[0], "byte", "pushbytes", 1), v, Expect{1, b[1]})
				}
			}
		})
	}
}

func TestAssembleBytesString(t *testing.T) {
	partitiontest.PartitionTest(t)
	t.Parallel()

	for v := uint64(1); v <= AssemblerMaxVersion; v++ {
		t.Run(fmt.Sprintf("v=%d", v), func(t *testing.T) {
			testLine(t, `byte "foo bar"`, v, "")
			testLine(t, `byte "foo bar // not a comment"`, v, "")
		})
	}
}

func TestManualCBlocks(t *testing.T) {
	partitiontest.PartitionTest(t)
	t.Parallel()

	// Despite appearing twice, 500s are pushints because of manual intcblock
	ops := testProg(t, "intcblock 1; int 500; int 500; ==", AssemblerMaxVersion)
	require.Equal(t, ops.Program[4], OpsByName[ops.Version]["pushint"].Opcode)

	ops = testProg(t, "intcblock 2 3; intcblock 4 10; int 5", AssemblerMaxVersion)
	text, err := Disassemble(ops.Program)
	require.NoError(t, err)
	require.Contains(t, text, "pushint 5")

	ops = testProg(t, "intcblock 2 3; intcblock 4 10; intc_3", AssemblerMaxVersion)
	text, err = Disassemble(ops.Program)
	require.NoError(t, err)
	require.Contains(t, text, "intc_3\n") // That is, no commented value for intc_3 is shown

	// In old straight-line versions, allow mixing int and intc if the ints all
	// reference manual block.  Since conditionals do make it possible that
	// different cblocks could be in effect depending on earlier path choices,
	// maybe we should not even allow this.
	checkSame(t, 3,
		"intcblock 4 5 1; intc_0; intc_2; +; intc_1; ==",
		"intcblock 4 5 1; int 4; int 1; +; intc_1; ==",
		"intcblock 4 5 1; intc_0; int 1; +; int 5; ==")
	checkSame(t, 3,
		"bytecblock 0x44 0x55 0x4455; bytec_0; bytec_1; concat; bytec_2; ==",
		"bytecblock 0x44 0x55 0x4455; byte 0x44; bytec_1; concat; byte 0x4455; ==",
		"bytecblock 0x44 0x55 0x4455; bytec_0; byte 0x55; concat; bytec_2; ==")

	// But complain if they do not
	testProg(t, "intcblock 4; int 3;", 3, Expect{1, "int 3 used without 3 in intcblock"})
	testProg(t, "bytecblock 0x44; byte 0x33;", 3, Expect{1, "byte/addr/method used without value in bytecblock"})

	// Or if the ref comes before the constant block, even if they match
	testProg(t, "int 5; intcblock 4;", 3, Expect{1, "intcblock following int"})
	testProg(t, "int 4; intcblock 4;", 3, Expect{1, "intcblock following int"})
	testProg(t, "addr RWXCBB73XJITATVQFOI7MVUUQOL2PFDDSDUMW4H4T2SNSX4SEUOQ2MM7F4; bytecblock 0x44", 3, Expect{1, "bytecblock following byte/addr/method"})

	// But we can't complain precisely once backjumps are allowed, so we force
	// compile to push*. (We don't analyze the CFG, so we don't know if we can
	// use what is in the user defined block. Perhaps we could special case
	// single cblocks at start of program.
	checkSame(t, 4,
		"intcblock 4 5 1; int 4; int 1; +; int 5; ==",
		"intcblock 4 5 1; pushint 4; pushint 1; +; pushint 5; ==")
	checkSame(t, 4,
		"bytecblock 0x44 0x55 0x4455; byte 0x44; byte 0x55; concat; byte 0x4455; ==",
		"bytecblock 0x44 0x55 0x4455; pushbytes 0x44; pushbytes 0x55; concat; pushbytes 0x4455; ==")
	// Can't switch to push* after the fact.
	testProg(t, "int 5; intcblock 4;", 4, Expect{1, "intcblock following int"})
	testProg(t, "int 4; intcblock 4;", 4, Expect{1, "intcblock following int"})
	testProg(t, "addr RWXCBB73XJITATVQFOI7MVUUQOL2PFDDSDUMW4H4T2SNSX4SEUOQ2MM7F4; bytecblock 0x44", 4, Expect{1, "bytecblock following byte/addr/method"})

	// Ignore manually added cblocks in deadcode, so they can be added easily to
	// existing programs. There are proposals to put metadata there.
	ops = testProg(t, "int 4; int 4; +; int 8; ==; return; intcblock 10", AssemblerMaxVersion)
	require.Equal(t, ops.Program[1], OpsByName[ops.Version]["intcblock"].Opcode)
	require.EqualValues(t, ops.Program[3], 4) // <intcblock> 1 4 <intc_0>
	require.Equal(t, ops.Program[4], OpsByName[ops.Version]["intc_0"].Opcode)
	ops = testProg(t, "b skip; intcblock 10; skip: int 4; int 4; +; int 8; ==;", AssemblerMaxVersion)
	require.Equal(t, ops.Program[1], OpsByName[ops.Version]["intcblock"].Opcode)
	require.EqualValues(t, ops.Program[3], 4)

	ops = testProg(t, "byte 0x44; byte 0x44; concat; len; return; bytecblock 0x11", AssemblerMaxVersion)
	require.Equal(t, ops.Program[1], OpsByName[ops.Version]["bytecblock"].Opcode)
	require.EqualValues(t, ops.Program[4], 0x44) // <bytecblock> 1 1 0x44 <bytec_0>
	require.Equal(t, ops.Program[5], OpsByName[ops.Version]["bytec_0"].Opcode)
	ops = testProg(t, "b skip; bytecblock 0x11; skip: byte 0x44; byte 0x44; concat; len; int 4; ==", AssemblerMaxVersion)
	require.Equal(t, ops.Program[1], OpsByName[ops.Version]["bytecblock"].Opcode)
	require.EqualValues(t, ops.Program[4], 0x44)
}

func TestManualCBlocksPreBackBranch(t *testing.T) {
	partitiontest.PartitionTest(t)
	t.Parallel()

	// Before backbranch enabled, the assembler is willing to assemble an `int`
	// reference after an intcblock as an intc. It uses the most recent seen
	// non-deadcode intcblock, so it *could* be wrong.
	testProg(t, "intcblock 10 20; int 10;", backBranchEnabledVersion-1)
	// By the same token, assembly complains if that intcblock doesn't have the
	// constant. In v3, and v3 only, it *could* pushint.
	testProg(t, "intcblock 10 20; int 30;", backBranchEnabledVersion-1, Expect{1, "int 30 used..."})

	// Since the second intcblock is dead, the `int 10` "sees" the first block, not the second
	testProg(t, "intcblock 10 20; b skip; intcblock 3 4 5; skip: int 10;", backBranchEnabledVersion-1)
	testProg(t, "intcblock 10 20; b skip; intcblock 3 4 5; skip: int 3;", backBranchEnabledVersion-1,
		Expect{1, "int 3 used..."})

	// Here, the intcblock in effect is unknowable, better to force the user to
	// use intc (unless pushint is available to save the day).

	// backBranchEnabledVersion-1 contains pushint
	testProg(t, "intcblock 10 20; txn NumAppArgs; bz skip; intcblock 3 4 5; skip: int 10;", backBranchEnabledVersion-1)
	testProg(t, "intcblock 10 20; txn NumAppArgs; bz skip; intcblock 3 4 5; skip: int 3;", backBranchEnabledVersion-1)

	// backBranchEnabledVersion-2 does not
	testProg(t, "intcblock 10 20; txn NumAppArgs; bz skip; intcblock 3 4 5; skip: int 10;", backBranchEnabledVersion-2,
		Expect{1, "int 10 used with manual intcblocks. Use intc."})
	testProg(t, "intcblock 10 20; txn NumAppArgs; bz skip; intcblock 3 4 5; skip: int 3;", backBranchEnabledVersion-2,
		Expect{1, "int 3 used with manual intcblocks. Use intc."})

	// REPEAT ABOVE, BUT FOR BYTE BLOCKS

	testProg(t, "bytecblock 0x10 0x20; byte 0x10;", backBranchEnabledVersion-1)
	testProg(t, "bytecblock 0x10 0x20; byte 0x30;", backBranchEnabledVersion-1, Expect{1, "byte/addr/method used..."})
	testProg(t, "bytecblock 0x10 0x20; b skip; bytecblock 0x03 0x04 0x05; skip: byte 0x10;", backBranchEnabledVersion-1)
	testProg(t, "bytecblock 0x10 0x20; b skip; bytecblock 0x03 0x04 0x05; skip: byte 0x03;", backBranchEnabledVersion-1,
		Expect{1, "byte/addr/method used..."})
	testProg(t, "bytecblock 0x10 0x20; txn NumAppArgs; bz skip; bytecblock 0x03 0x04 0x05; skip: byte 0x10;", backBranchEnabledVersion-1)
	testProg(t, "bytecblock 0x10 0x20; txn NumAppArgs; bz skip; bytecblock 0x03 0x04 0x05; skip: byte 0x03;", backBranchEnabledVersion-1)
	testProg(t, "bytecblock 0x10 0x20; txn NumAppArgs; bz skip; bytecblock 0x03 0x04 0x05; skip: byte 0x10;", backBranchEnabledVersion-2,
		Expect{1, "byte 0x10 used with manual bytecblocks. Use bytec."})
	testProg(t, "bytecblock 0x10 0x20; txn NumAppArgs; bz skip; bytecblock 0x03 0x04 0x05; skip: byte 0x03;", backBranchEnabledVersion-2,
		Expect{1, "byte 0x03 used with manual bytecblocks. Use bytec."})
}

func TestAssembleOptimizedConstants(t *testing.T) {
	partitiontest.PartitionTest(t)
	t.Parallel()

	t.Run("Bytes", func(t *testing.T) {
		t.Parallel()

		program := `
byte 0x0102
byte base64(AQI=) // 0x0102
byte base32(AEBA====) // 0x0102
byte "test"
byte base32(ORSXG5A=) // "test"
addr WSJHNPJ6YCLX5K4GUMQ4ISPK3ABMS3AL3F6CSVQTCUI5F4I65PWEMCWT3M
byte 0x0103
byte base64(AQM=) // 0x0103
byte base32(AEBQ====) // 0x0103
`
		// 0x0102 and 0x0103 are tied for most frequent bytes, but 0x0102 should win because it appears first
		expected := `
bytecblock 0x0102 0x0103 0x74657374
bytec_0 // 0x0102
bytec_0 // 0x0102
bytec_0 // 0x0102
bytec_2 // "test"
bytec_2 // "test"
pushbytes 0xb49276bd3ec0977eab86a321c449ead802c96c0bd97c2956131511d2f11eebec // addr WSJHNPJ6YCLX5K4GUMQ4ISPK3ABMS3AL3F6CSVQTCUI5F4I65PWEMCWT3M
bytec_1 // 0x0103
bytec_1 // 0x0103
bytec_1 // 0x0103
`
		for v := uint64(optimizeConstantsEnabledVersion); v <= AssemblerMaxVersion; v++ {
			t.Run(fmt.Sprintf("v=%d", v), func(t *testing.T) {
				expectedOps := testProg(t, expected, v)
				expectedHex := hex.EncodeToString(expectedOps.Program)

				actualOps := testProg(t, program, v)
				actualHex := hex.EncodeToString(actualOps.Program)

				require.Equal(t, expectedHex, actualHex)
			})
		}
	})

	t.Run("Ints", func(t *testing.T) {
		t.Parallel()

		program := `
int 1
int OptIn // 1
int 2
int 3
int 4
int ClearState // 3
int 4
int 3
int 4
`
		// 3 and 4 are tied for most frequent int, but 3 should win because it appears first
		expected := `
intcblock 3 4 1
intc_2 // 1
intc_2 // 1
pushint 2
intc_0 // 3
intc_1 // 4
intc_0 // 3
intc_1 // 4
intc_0 // 3
intc_1 // 4
`
		for v := uint64(optimizeConstantsEnabledVersion); v <= AssemblerMaxVersion; v++ {
			t.Run(fmt.Sprintf("v=%d", v), func(t *testing.T) {
				expectedOps := testProg(t, expected, v)
				expectedHex := hex.EncodeToString(expectedOps.Program)

				actualOps := testProg(t, program, v)
				actualHex := hex.EncodeToString(actualOps.Program)

				require.Equal(t, expectedHex, actualHex)
			})
		}
	})

	t.Run("All", func(t *testing.T) {
		t.Parallel()

		program := `
int 1
byte 0x0102
int OptIn // 1
byte base64(AQI=) // 0x0102
int 2
byte base32(AEBA====) // 0x0102
int 3
byte "test"
int 4
byte base32(ORSXG5A=) // "test"
int ClearState // 3
addr WSJHNPJ6YCLX5K4GUMQ4ISPK3ABMS3AL3F6CSVQTCUI5F4I65PWEMCWT3M
int 4
byte 0x0103
int 3
byte base64(AQM=) // 0x0103
int 4
byte base32(AEBQ====) // 0x0103
`
		// interleaving of previous tests
		expected := `
intcblock 3 4 1
bytecblock 0x0102 0x0103 0x74657374
intc_2 // 1
bytec_0 // 0x0102
intc_2 // 1
bytec_0 // 0x0102
pushint 2
bytec_0 // 0x0102
intc_0 // 3
bytec_2 // "test"
intc_1 // 4
bytec_2 // "test"
intc_0 // 3
pushbytes 0xb49276bd3ec0977eab86a321c449ead802c96c0bd97c2956131511d2f11eebec // addr WSJHNPJ6YCLX5K4GUMQ4ISPK3ABMS3AL3F6CSVQTCUI5F4I65PWEMCWT3M
intc_1 // 4
bytec_1 // 0x0103
intc_0 // 3
bytec_1 // 0x0103
intc_1 // 4
bytec_1 // 0x0103
`
		for v := uint64(optimizeConstantsEnabledVersion); v <= AssemblerMaxVersion; v++ {
			t.Run(fmt.Sprintf("v=%d", v), func(t *testing.T) {
				expectedOps := testProg(t, expected, v)
				expectedHex := hex.EncodeToString(expectedOps.Program)

				actualOps := testProg(t, program, v)
				actualHex := hex.EncodeToString(actualOps.Program)

				require.Equal(t, expectedHex, actualHex)
			})
		}
	})

	t.Run("Back jumps", func(t *testing.T) {
		t.Parallel()

		program := `
int 1
byte 0x0102
int OptIn // 1
byte base64(AQI=) // 0x0102
int 2
byte base32(AEBA====) // 0x0102
int 3
byte "test"
target:
retsub
int 4
byte base32(ORSXG5A=) // "test"
int ClearState // 3
addr WSJHNPJ6YCLX5K4GUMQ4ISPK3ABMS3AL3F6CSVQTCUI5F4I65PWEMCWT3M
int 4
byte 0x0103
int 3
byte base64(AQM=) // 0x0103
int 4
callsub target
byte base32(AEBQ====) // 0x0103
`
		expected := `
intcblock 3 4 1
bytecblock 0x0102 0x0103 0x74657374
intc_2 // 1
bytec_0 // 0x0102
intc_2 // 1
bytec_0 // 0x0102
pushint 2
bytec_0 // 0x0102
intc_0 // 3
bytec_2 // "test"
target:
retsub
intc_1 // 4
bytec_2 // "test"
intc_0 // 3
pushbytes 0xb49276bd3ec0977eab86a321c449ead802c96c0bd97c2956131511d2f11eebec // addr WSJHNPJ6YCLX5K4GUMQ4ISPK3ABMS3AL3F6CSVQTCUI5F4I65PWEMCWT3M
intc_1 // 4
bytec_1 // 0x0103
intc_0 // 3
bytec_1 // 0x0103
intc_1 // 4
callsub target
bytec_1 // 0x0103
`
		for v := uint64(optimizeConstantsEnabledVersion); v <= AssemblerMaxVersion; v++ {
			t.Run(fmt.Sprintf("v=%d", v), func(t *testing.T) {
				expectedOps := testProg(t, expected, v)
				expectedHex := hex.EncodeToString(expectedOps.Program)

				actualOps := testProg(t, program, v)
				actualHex := hex.EncodeToString(actualOps.Program)

				require.Equal(t, expectedHex, actualHex)
			})
		}
	})
}

func TestAssembleOptimizedUint(t *testing.T) {
	partitiontest.PartitionTest(t)
	t.Parallel()

	program := `
int 1
int OptIn
int 2
int 3
int 3
int ClearState
`
	expected := "042002030123238102222222"

	for v := uint64(optimizeConstantsEnabledVersion); v <= AssemblerMaxVersion; v++ {
		t.Run(fmt.Sprintf("v=%d", v), func(t *testing.T) {
			ops := testProg(t, program, v)
			s := hex.EncodeToString(ops.Program)
			require.Equal(t, mutateProgVersion(v, expected), s)
		})
	}
}

func TestFieldsFromLine(t *testing.T) {
	partitiontest.PartitionTest(t)
	t.Parallel()

	check := func(line string, tokens ...string) {
		t.Helper()
		assert.Equal(t, tokensFromLine(line), tokens)
	}

	check("op arg", "op", "arg")
	check("op arg // test", "op", "arg")
	check("op base64 ABC//==", "op", "base64", "ABC//==")
	check("op base64 base64", "op", "base64", "base64")
	check("op base64 base64 //comment", "op", "base64", "base64")
	check("op base64 base64; op2 //done", "op", "base64", "base64", ";", "op2")
	check("op base64 ABC/==", "op", "base64", "ABC/==")
	check("op base64 ABC/== /", "op", "base64", "ABC/==", "/")
	check("op base64 ABC/== //", "op", "base64", "ABC/==")
	check("op base64 ABC//== //", "op", "base64", "ABC//==")
	check("op b64 ABC//== //", "op", "b64", "ABC//==")
	check("op b64(ABC//==) // comment", "op", "b64(ABC//==)")
	check("op base64(ABC//==) // comment", "op", "base64(ABC//==)")
	check("op b64(ABC/==) // comment", "op", "b64(ABC/==)")
	check("op base64(ABC/==) // comment", "op", "base64(ABC/==)")
	check("base64(ABC//==)", "base64(ABC//==)")
	check("b(ABC//==)", "b(ABC")
	check("b(ABC//==) //", "b(ABC")
	check("b(ABC ==) //", "b(ABC", "==)")
	check("op base64 ABC)", "op", "base64", "ABC)")
	check("op base64 ABC) // comment", "op", "base64", "ABC)")
	check("op base64 ABC//) // comment", "op", "base64", "ABC//)")
	check(`op "test"`, "op", `"test"`)
	check(`op "test1 test2"`, "op", `"test1 test2"`)
	check(`op "test1 test2" // comment`, "op", `"test1 test2"`)
	check(`op "test1 test2 // not a comment"`, "op", `"test1 test2 // not a comment"`)
	check(`op "test1 test2 // not a comment" // comment`, "op", `"test1 test2 // not a comment"`)
	check(`op "test1 test2" //`, "op", `"test1 test2"`)
	check(`op "test1 test2"//`, "op", `"test1 test2"`)
	check(`op "test1 test2`, "op", `"test1 test2`)          // non-terminated string literal
	check(`op "test1 test2\"`, "op", `"test1 test2\"`)      // non-terminated string literal
	check(`op \"test1 test2\"`, "op", `\"test1`, `test2\"`) // not a string literal
	check(`"test1 test2"`, `"test1 test2"`)
	check(`\"test1 test2"`, `\"test1`, `test2"`)
	check(`"" // test`, `""`)
	check("int 1; int 2", "int", "1", ";", "int", "2")
	check("int 1;;;int 2", "int", "1", ";", ";", ";", "int", "2")
	check("int 1; ;int 2;; ; ;; ", "int", "1", ";", ";", "int", "2", ";", ";", ";", ";", ";")
	check(";", ";")
	check("; ; ;;;;", ";", ";", ";", ";", ";", ";")
	check(" ;", ";")
	check(" ; ", ";")
}

func TestSplitTokens(t *testing.T) {
	partitiontest.PartitionTest(t)
	t.Parallel()

	check := func(tokens []string, left []string, right []string) {
		t.Helper()
		current, next := splitTokens(tokens)
		assert.Equal(t, left, current)
		assert.Equal(t, right, next)
	}

	check([]string{"hey,", "how's", ";", ";", "it", "going", ";"},
		[]string{"hey,", "how's"},
		[]string{";", "it", "going", ";"},
	)

	check([]string{";"},
		[]string{},
		[]string{},
	)

	check([]string{";", "it", "going"},
		[]string{},
		[]string{"it", "going"},
	)

	check([]string{"hey,", "how's"},
		[]string{"hey,", "how's"},
		nil,
	)

	check([]string{`"hey in quotes;"`, "getting", `";"`, ";", "tricky"},
		[]string{`"hey in quotes;"`, "getting", `";"`},
		[]string{"tricky"},
	)

}

func TestAssembleRejectNegJump(t *testing.T) {
	partitiontest.PartitionTest(t)
	t.Parallel()

	source := `wat:
int 1
bnz wat
int 2`
	for v := uint64(1); v < backBranchEnabledVersion; v++ {
		t.Run(fmt.Sprintf("v=%d", v), func(t *testing.T) {
			testProg(t, source, v, Expect{3, "label \"wat\" is a back reference..."})
		})
	}
	for v := uint64(backBranchEnabledVersion); v <= AssemblerMaxVersion; v++ {
		t.Run(fmt.Sprintf("v=%d", v), func(t *testing.T) {
			testProg(t, source, v)
		})
	}
}

func TestAssembleBase64(t *testing.T) {
	partitiontest.PartitionTest(t)
	t.Parallel()

	text := `byte base64 //GWRM+yy3BCavBDXO/FYTNZ6o2Jai5edsMCBdDEz+0=
byte base64 avGWRM+yy3BCavBDXO/FYTNZ6o2Jai5edsMCBdDEz//=
//
//text
==
int 1 //sometext
&& //somemoretext
int 1
==
byte b64 //GWRM+yy3BCavBDXO/FYTNZ6o2Jai5edsMCBdDEz+8=
byte b64 avGWRM+yy3BCavBDXO/FYTNZ6o2Jai5edsMCBdDEz//=
==
||`

	expectedDefaultConsts := "01200101260320fff19644cfb2cb70426af0435cefc5613359ea8d896a2e5e76c30205d0c4cfed206af19644cfb2cb70426af0435cefc5613359ea8d896a2e5e76c30205d0c4cfff20fff19644cfb2cb70426af0435cefc5613359ea8d896a2e5e76c30205d0c4cfef282912221022122a291211"
	expectedOptimizedConsts := "012001012601206af19644cfb2cb70426af0435cefc5613359ea8d896a2e5e76c30205d0c4cfff8020fff19644cfb2cb70426af0435cefc5613359ea8d896a2e5e76c30205d0c4cfed2812221022128020fff19644cfb2cb70426af0435cefc5613359ea8d896a2e5e76c30205d0c4cfef281211"

	for v := uint64(1); v <= AssemblerMaxVersion; v++ {
		t.Run(fmt.Sprintf("v=%d", v), func(t *testing.T) {
			expected := expectedDefaultConsts
			if v >= optimizeConstantsEnabledVersion {
				expected = expectedOptimizedConsts
			}

			ops := testProg(t, text, v)
			s := hex.EncodeToString(ops.Program)
			require.Equal(t, mutateProgVersion(v, expected), s)
		})
	}
}

func TestAssembleRejectUnkLabel(t *testing.T) {
	partitiontest.PartitionTest(t)
	t.Parallel()

	source := `int 1
bnz nowhere
int 2`
	for v := uint64(1); v <= AssemblerMaxVersion; v++ {
		t.Run(fmt.Sprintf("v=%d", v), func(t *testing.T) {
			testProg(t, source, v, Expect{2, "reference to undefined label \"nowhere\""})
		})
	}
}

func TestAssembleJumpToTheEnd(t *testing.T) {
	partitiontest.PartitionTest(t)
	t.Parallel()

	source := `intcblock 1
intc 0
intc 0
bnz done
done:`
	ops := testProg(t, source, AssemblerMaxVersion)
	require.Equal(t, 9, len(ops.Program))
	expectedProgBytes := []byte("\x01\x20\x01\x01\x22\x22\x40\x00\x00")
	expectedProgBytes[0] = byte(AssemblerMaxVersion)
	require.Equal(t, expectedProgBytes, ops.Program)
}

func TestMultipleErrors(t *testing.T) {
	partitiontest.PartitionTest(t)
	t.Parallel()

	source := `int 1
bnz nowhere
// comment
txn XYZ
int 2`
	for v := uint64(1); v <= AssemblerMaxVersion; v++ {
		t.Run(fmt.Sprintf("v=%d", v), func(t *testing.T) {
			testProg(t, source, v,
				Expect{2, "reference to undefined label \"nowhere\""},
				Expect{4, "txn unknown field: \"XYZ\""})
		})
	}
}

func TestAssembleDisassemble(t *testing.T) {
	partitiontest.PartitionTest(t)
	t.Parallel()

	// Specifically constructed program text that should be recreated by Disassemble()
	text := fmt.Sprintf(`#pragma version %d
intcblock 0 1 2 3 4 5
bytecblock 0xcafed00d 0x1337 0x68656c6c6f 0xdeadbeef 0x70077007 0x0102030405060708091011121314151617181920212223242526272829303132
bytec_2 // "hello"
pop
bytec 5 // addr AEBAGBAFAYDQQCIQCEJBGFAVCYLRQGJAEERCGJBFEYTSQKJQGEZHVJ5ZZY
pop
intc_1 // 1
intc_0 // 0
+
intc 4 // 4
*
bytec_1 // 0x1337
bytec_0 // 0xcafed00d
==
bytec 4 // 0x70077007
len
+
arg_0
len
arg 5
len
+
bnz label1
global MinTxnFee
global MinBalance
global MaxTxnLife
global ZeroAddress
global GroupSize
global LogicSigVersion
global Round
global LatestTimestamp
global CurrentApplicationID
global CreatorAddress
global GroupID
global OpcodeBudget
global CallerApplicationID
global CallerApplicationAddress
txn Sender
txn Fee
bnz label1
txn FirstValid
txn LastValid
txn Note
txn Receiver
txn Amount
label1:
txn CloseRemainderTo
txn VotePK
txn SelectionPK
txn StateProofPK
txn VoteFirst
txn VoteLast
txn FirstValidTime
txn Lease
txn VoteKeyDilution
txn Type
txn TypeEnum
txn XferAsset
txn AssetAmount
txn AssetSender
txn AssetReceiver
txn AssetCloseTo
txn GroupIndex
txn TxID
txn ApplicationID
txn OnCompletion
txna ApplicationArgs 0
txn NumAppArgs
txna Accounts 0
txn NumAccounts
txn ApprovalProgram
txn ClearStateProgram
txn RekeyTo
txn ConfigAsset
txn ConfigAssetTotal
txn ConfigAssetDecimals
txn ConfigAssetDefaultFrozen
txn ConfigAssetUnitName
txn ConfigAssetName
txn ConfigAssetURL
txn ConfigAssetMetadataHash
txn ConfigAssetManager
txn ConfigAssetReserve
txn ConfigAssetFreeze
txn ConfigAssetClawback
txn FreezeAsset
txn FreezeAssetAccount
txn FreezeAssetFrozen
txna Assets 0
txn NumAssets
txna Applications 0
txn NumApplications
txn GlobalNumUint
txn GlobalNumByteSlice
txn LocalNumUint
txn LocalNumByteSlice
gtxn 12 Fee
txn ExtraProgramPages
txn Nonparticipation
global CurrentApplicationAddress
itxna Logs 1
itxn NumLogs
itxn CreatedAssetID
itxn CreatedApplicationID
itxn LastLog
txn NumApprovalProgramPages
txna ApprovalProgramPages 0
txn NumClearStateProgramPages
txna ClearStateProgramPages 0
`, AssemblerMaxVersion)
	for _, globalField := range GlobalFieldNames {
		if !strings.Contains(text, globalField) {
			t.Errorf("TestAssembleDisassemble missing field global %v", globalField)
		}
	}
	for _, txnField := range TxnFieldNames {
		if !strings.Contains(text, txnField) {
			t.Errorf("TestAssembleDisassemble missing field txn %v", txnField)
		}
	}
	ops := testProg(t, text, AssemblerMaxVersion)
	t2, err := Disassemble(ops.Program)
	require.Equal(t, text, t2)
	require.NoError(t, err)
}

func TestAssembleDisassembleCycle(t *testing.T) {
	partitiontest.PartitionTest(t)
	t.Parallel()

	// Test that disassembly re-assembles to the same program bytes.
	// Disassembly won't necessarily perfectly recreate the source text, but assembling the result of Disassemble() should be the same program bytes.
	// This confirms that each program compiles to the same bytes
	// (except the leading version indicator), when compiled under
	// original version, unspecified version (so it should pick up
	// the pragma) and current version with pragma removed. That
	// doesn't *have* to be true, as we can introduce
	// optimizations in later versions that change the bytecode
	// emitted. But currently it is, so we test it for now to
	// catch any suprises.
	require.LessOrEqual(t, LogicVersion, len(nonsense)) // Allow nonsense for future versions
	for v, source := range nonsense {
		if v > LogicVersion {
			continue // We allow them to be set, but can't test assembly beyond LogicVersion
		}
		t.Run(fmt.Sprintf("v=%d", v), func(t *testing.T) {
			ops := testProg(t, source, v)
			t2, err := Disassemble(ops.Program)
			require.NoError(t, err)
			none := testProg(t, notrack(t2), assemblerNoVersion)
			require.Equal(t, ops.Program[1:], none.Program[1:])
			t3 := "// " + t2 // This comments out the #pragma version
			current := testProg(t, notrack(t3), AssemblerMaxVersion)
			require.Equal(t, ops.Program[1:], current.Program[1:])
		})
	}
}

func TestConstantDisassembly(t *testing.T) {
	partitiontest.PartitionTest(t)
	t.Parallel()

	ops := testProg(t, "int 47", AssemblerMaxVersion)
	out, err := Disassemble(ops.Program)
	require.NoError(t, err)
	require.Contains(t, out, "pushint 47")

	ops = testProg(t, "byte \"john\"", AssemblerMaxVersion)
	out, err = Disassemble(ops.Program)
	require.NoError(t, err)
	require.Contains(t, out, "pushbytes 0x6a6f686e // \"john\"")

	ops = testProg(t, "byte \"!&~\"", AssemblerMaxVersion)
	out, err = Disassemble(ops.Program)
	require.NoError(t, err)
	require.Contains(t, out, "pushbytes 0x21267e // \"!&~\"")

	ops = testProg(t, "byte 0x010720", AssemblerMaxVersion)
	out, err = Disassemble(ops.Program)
	require.NoError(t, err)
	require.Contains(t, out, "pushbytes 0x010720 // 0x010720")

	ops = testProg(t, "addr AAAAAAAAAAAAAAAAAAAAAAAAAAAAAAAAAAAAAAAAAAAAAAAAAAAAY5HFKQ", AssemblerMaxVersion)
	out, err = Disassemble(ops.Program)
	require.NoError(t, err)
	require.Contains(t, out, "pushbytes 0x0000000000000000000000000000000000000000000000000000000000000000 // addr AAAAAAAAAAAAAAAAAAAAAAAAAAAAAAAAAAAAAAAAAAAAAAAAAAAAY5HFKQ")

}

func TestConstantArgs(t *testing.T) {
	partitiontest.PartitionTest(t)
	t.Parallel()

	for v := uint64(1); v <= AssemblerMaxVersion; v++ {
		testProg(t, "int", v, Expect{1, "int needs one immediate argument, was given 0"})
		testProg(t, "int 1 2", v, Expect{1, "int needs one immediate argument, was given 2"})
		testProg(t, "intc", v, Expect{1, "intc needs one immediate argument, was given 0"})
		testProg(t, "intc hi bye", v, Expect{1, "intc needs one immediate argument, was given 2"})
		testProg(t, "byte", v, Expect{1, "byte needs byte literal argument"})
		testProg(t, "bytec", v, Expect{1, "bytec needs one immediate argument, was given 0"})
		testProg(t, "bytec 1 x", v, Expect{1, "bytec needs one immediate argument, was given 2"})
		testProg(t, "addr", v, Expect{1, "addr needs one immediate argument, was given 0"})
		testProg(t, "addr x y", v, Expect{1, "addr needs one immediate argument, was given 2"})
	}
	for v := uint64(3); v <= AssemblerMaxVersion; v++ {
		testProg(t, "pushint", v, Expect{1, "pushint needs one immediate argument, was given 0"})
		testProg(t, "pushint 3 4", v, Expect{1, "pushint needs one immediate argument, was given 2"})
		testProg(t, "pushbytes", v, Expect{1, "pushbytes needs byte literal argument"})
	}
}

func TestBranchArgs(t *testing.T) {
	partitiontest.PartitionTest(t)
	t.Parallel()

	for v := uint64(2); v <= AssemblerMaxVersion; v++ {
		testProg(t, "b", v, Expect{1, "b needs a single label argument"})
		testProg(t, "b lab1 lab2", v, Expect{1, "b needs a single label argument"})
		testProg(t, "int 1; bz", v, Expect{1, "bz needs a single label argument"})
		testProg(t, "int 1; bz a b", v, Expect{1, "bz needs a single label argument"})
		testProg(t, "int 1; bnz", v, Expect{1, "bnz needs a single label argument"})
		testProg(t, "int 1; bnz c d", v, Expect{1, "bnz needs a single label argument"})
	}

	for v := uint64(4); v <= AssemblerMaxVersion; v++ {
		testProg(t, "callsub", v, Expect{1, "callsub needs a single label argument"})
		testProg(t, "callsub one two", v, Expect{1, "callsub needs a single label argument"})
	}
}

func TestAssembleDisassembleErrors(t *testing.T) {
	partitiontest.PartitionTest(t)
	t.Parallel()

	source := `txn Sender`
	ops, err := AssembleStringWithVersion(source, AssemblerMaxVersion)
	require.NoError(t, err)
	ops.Program[2] = 0x50 // txn field
	_, err = Disassemble(ops.Program)
	require.Error(t, err)
	require.Contains(t, err.Error(), "invalid immediate f for txn")

	source = `txna Accounts 0`
	ops, err = AssembleStringWithVersion(source, AssemblerMaxVersion)
	require.NoError(t, err)
	ops.Program[2] = 0x50 // txn field
	_, err = Disassemble(ops.Program)
	require.Error(t, err)
	require.Contains(t, err.Error(), "invalid immediate f for txna")

	source = `gtxn 0 Sender`
	ops, err = AssembleStringWithVersion(source, AssemblerMaxVersion)
	require.NoError(t, err)
	ops.Program[3] = 0x50 // txn field
	_, err = Disassemble(ops.Program)
	require.Error(t, err)
	require.Contains(t, err.Error(), "invalid immediate f for gtxn")

	source = `gtxna 0 Accounts 0`
	ops, err = AssembleStringWithVersion(source, AssemblerMaxVersion)
	require.NoError(t, err)
	ops.Program[3] = 0x50 // txn field
	_, err = Disassemble(ops.Program)
	require.Error(t, err)
	require.Contains(t, err.Error(), "invalid immediate f for gtxna")

	source = `global MinTxnFee`
	ops, err = AssembleStringWithVersion(source, AssemblerMaxVersion)
	require.NoError(t, err)
	ops.Program[2] = 0x50 // txn field
	_, err = Disassemble(ops.Program)
	require.Error(t, err)
	require.Contains(t, err.Error(), "invalid immediate f for global")

	ops.Program[0] = 0x11 // version
	out, err := Disassemble(ops.Program)
	require.NoError(t, err)
	require.Contains(t, out, "unsupported version")

	ops.Program[0] = 0x01 // version
	ops.Program[1] = 0xFF // first opcode
	_, err = Disassemble(ops.Program)
	require.Error(t, err)
	require.Contains(t, err.Error(), "invalid opcode")

	source = "int 0\nint 0\nasset_holding_get AssetFrozen"
	ops, err = AssembleStringWithVersion(source, AssemblerMaxVersion)
	require.NoError(t, err)
	ops.Program[7] = 0x50 // holding field
	_, err = Disassemble(ops.Program)
	require.Error(t, err)
	require.Contains(t, err.Error(), "invalid immediate f for asset_holding_get")

	source = "int 0\nasset_params_get AssetTotal"
	ops, err = AssembleStringWithVersion(source, AssemblerMaxVersion)
	require.NoError(t, err)
	ops.Program[4] = 0x50 // params field
	_, err = Disassemble(ops.Program)
	require.Error(t, err)
	require.Contains(t, err.Error(), "invalid immediate f for asset_params_get")

	source = "int 0\nasset_params_get AssetTotal"
	ops, err = AssembleStringWithVersion(source, AssemblerMaxVersion)
	require.NoError(t, err)
	_, err = Disassemble(ops.Program)
	require.NoError(t, err)
	ops.Program = ops.Program[0 : len(ops.Program)-1]
	_, err = Disassemble(ops.Program)
	require.Error(t, err)
	require.Contains(t, err.Error(), "program end while reading immediate f for asset_params_get")

	source = "gtxna 0 Accounts 0"
	ops, err = AssembleStringWithVersion(source, AssemblerMaxVersion)
	require.NoError(t, err)
	_, err = Disassemble(ops.Program)
	require.NoError(t, err)
	_, err = Disassemble(ops.Program[0 : len(ops.Program)-1])
	require.Error(t, err)
	require.Contains(t, err.Error(), "program end while reading immediate i for gtxna")
	_, err = Disassemble(ops.Program[0 : len(ops.Program)-2])
	require.Error(t, err)
	require.Contains(t, err.Error(), "program end while reading immediate f for gtxna")
	_, err = Disassemble(ops.Program[0 : len(ops.Program)-3])
	require.Error(t, err)
	require.Contains(t, err.Error(), "program end while reading immediate t for gtxna")

	source = "txna Accounts 0"
	ops, err = AssembleStringWithVersion(source, AssemblerMaxVersion)
	require.NoError(t, err)
	_, err = Disassemble(ops.Program)
	require.NoError(t, err)
	ops.Program = ops.Program[0 : len(ops.Program)-1]
	_, err = Disassemble(ops.Program)
	require.Error(t, err)
	require.Contains(t, err.Error(), "program end while reading immediate i for txna")

	source = "byte 0x4141\nsubstring 0 1"
	ops, err = AssembleStringWithVersion(source, AssemblerMaxVersion)
	require.NoError(t, err)
	_, err = Disassemble(ops.Program)
	require.NoError(t, err)
	ops.Program = ops.Program[0 : len(ops.Program)-1]
	_, err = Disassemble(ops.Program)
	require.Error(t, err)
	require.Contains(t, err.Error(), "program end while reading immediate e for substring")
}

func TestAssembleVersions(t *testing.T) {
	partitiontest.PartitionTest(t)
	t.Parallel()

	testLine(t, "txna Accounts 0", AssemblerMaxVersion, "")
	testLine(t, "txna Accounts 0", 2, "")
	testLine(t, "txna Accounts 0", 1, "txna opcode was introduced in v2")
}

func TestAssembleBalance(t *testing.T) {
	partitiontest.PartitionTest(t)
	t.Parallel()

	source := `byte 0x00
balance
int 1
==`
	for v := uint64(2); v < directRefEnabledVersion; v++ {
		testProg(t, source, v, Expect{2, "balance arg 0 wanted type uint64 got []byte"})
	}
	for v := uint64(directRefEnabledVersion); v <= AssemblerMaxVersion; v++ {
		testProg(t, source, v)
	}
}

func TestAssembleMinBalance(t *testing.T) {
	partitiontest.PartitionTest(t)
	t.Parallel()

	source := `byte 0x00
min_balance
int 1
==`
	for v := uint64(3); v < directRefEnabledVersion; v++ {
		testProg(t, source, v, Expect{2, "min_balance arg 0 wanted type uint64 got []byte"})
	}
	for v := uint64(directRefEnabledVersion); v <= AssemblerMaxVersion; v++ {
		testProg(t, source, v)
	}
}

func TestAssembleAsset(t *testing.T) {
	partitiontest.PartitionTest(t)
	t.Parallel()

	for v := uint64(2); v <= AssemblerMaxVersion; v++ {
		testProg(t, "asset_holding_get ABC 1", v,
			Expect{1, "asset_holding_get ABC 1 expects 2 stack arguments..."})
		testProg(t, "int 1; asset_holding_get ABC 1", v,
			Expect{1, "asset_holding_get ABC 1 expects 2 stack arguments..."})
		testProg(t, "int 1; int 1; asset_holding_get ABC 1", v,
			Expect{1, "asset_holding_get expects 1 immediate argument"})
		testProg(t, "int 1; int 1; asset_holding_get ABC", v,
			Expect{1, "asset_holding_get unknown field: \"ABC\""})

		testProg(t, "byte 0x1234; asset_params_get ABC 1", v,
			Expect{1, "asset_params_get ABC 1 arg 0 wanted type uint64..."})

		// Test that AssetUnitName is known to return bytes
		testProg(t, "int 1; asset_params_get AssetUnitName; pop; int 1; +", v,
			Expect{1, "+ arg 0 wanted type uint64..."})

		// Test that AssetTotal is known to return uint64
		testProg(t, "int 1; asset_params_get AssetTotal; pop; byte 0x12; concat", v,
			Expect{1, "concat arg 0 wanted type []byte..."})

		testLine(t, "asset_params_get ABC 1", v, "asset_params_get expects 1 immediate argument")
		testLine(t, "asset_params_get ABC", v, "asset_params_get unknown field: \"ABC\"")
	}
}

func TestDisassembleSingleOp(t *testing.T) {
	partitiontest.PartitionTest(t)
	t.Parallel()

	for v := uint64(1); v <= AssemblerMaxVersion; v++ {
		// test ensures no double arg_0 entries in disassembly listing
		sample := fmt.Sprintf("#pragma version %d\narg_0\n", v)
		ops, err := AssembleStringWithVersion(sample, v)
		require.NoError(t, err)
		require.Equal(t, 2, len(ops.Program))
		disassembled, err := Disassemble(ops.Program)
		require.NoError(t, err)
		require.Equal(t, sample, disassembled)
	}
}

func TestDisassembleInt(t *testing.T) {
	partitiontest.PartitionTest(t)
	t.Parallel()

	txnSample := fmt.Sprintf("#pragma version %d\nint 17\nint 27\nint 37\nint 47\nint 5\nint 17\n", AssemblerMaxVersion)
	ops := testProg(t, txnSample, AssemblerMaxVersion)
	disassembled, err := Disassemble(ops.Program)
	require.NoError(t, err)
	// Would ne nice to check that these appear in the
	// disassembled output in the right order, but I don't want to
	// hardcode checks that they are in certain intc slots.
	require.Contains(t, disassembled, "// 17")
	require.Contains(t, disassembled, "pushint 27")
	require.Contains(t, disassembled, "pushint 37")
	require.Contains(t, disassembled, "pushint 47")
	require.Contains(t, disassembled, "pushint 5")
}

func TestDisassembleTxna(t *testing.T) {
	partitiontest.PartitionTest(t)
	t.Parallel()

	// txn was 1, but this tests both
	introduction := OpsByName[LogicVersion]["gtxna"].Version
	for v := introduction; v <= AssemblerMaxVersion; v++ {
		// check txn and txna are properly disassembled
		txnSample := fmt.Sprintf("#pragma version %d\ntxn Sender\n", v)
		ops := testProg(t, txnSample, v)
		disassembled, err := Disassemble(ops.Program)
		require.NoError(t, err)
		require.Equal(t, txnSample, disassembled)

		txnaSample := fmt.Sprintf("#pragma version %d\ntxna Accounts 0\n", v)
		ops = testProg(t, txnaSample, v)
		disassembled, err = Disassemble(ops.Program)
		require.NoError(t, err)
		require.Equal(t, txnaSample, disassembled)

		txnSample2 := fmt.Sprintf("#pragma version %d\ntxn Accounts 0\n", v)
		ops = testProg(t, txnSample2, v)
		disassembled, err = Disassemble(ops.Program)
		require.NoError(t, err)
		// compare with txnaSample, not txnSample2
		require.Equal(t, txnaSample, disassembled)
	}
}

func TestDisassembleGtxna(t *testing.T) {
	partitiontest.PartitionTest(t)
	t.Parallel()

	// check gtxn and gtxna are properly disassembled

	introduction := OpsByName[LogicVersion]["gtxna"].Version
	for v := introduction; v <= AssemblerMaxVersion; v++ {
		gtxnSample := fmt.Sprintf("#pragma version %d\ngtxn 0 Sender\n", v)
		ops := testProg(t, gtxnSample, v)
		disassembled, err := Disassemble(ops.Program)
		require.NoError(t, err)
		require.Equal(t, gtxnSample, disassembled)

		gtxnaSample := fmt.Sprintf("#pragma version %d\ngtxna 0 Accounts 0\n", v)
		ops = testProg(t, gtxnaSample, v)
		disassembled, err = Disassemble(ops.Program)
		require.NoError(t, err)
		require.Equal(t, gtxnaSample, disassembled)

		gtxnSample2 := fmt.Sprintf("#pragma version %d\ngtxn 0 Accounts 0\n", v)
		ops = testProg(t, gtxnSample2, v)
		disassembled, err = Disassemble(ops.Program)
		require.NoError(t, err)
		// compare with gtxnaSample, not gtxnSample2
		require.Equal(t, gtxnaSample, disassembled)
	}
}

func TestDisassemblePushConst(t *testing.T) {
	partitiontest.PartitionTest(t)
	t.Parallel()

	// check pushint and pushbytes are properly disassembled
	intSample := fmt.Sprintf("#pragma version %d\npushint 1\n", AssemblerMaxVersion)
	expectedIntSample := intSample
	ops, err := AssembleStringWithVersion(intSample, AssemblerMaxVersion)
	require.NoError(t, err)
	disassembled, err := Disassemble(ops.Program)
	require.NoError(t, err)
	require.Equal(t, expectedIntSample, disassembled)

	hexBytesSample := fmt.Sprintf("#pragma version %d\npushbytes 0x01\n", AssemblerMaxVersion)
	expectedHexBytesSample := fmt.Sprintf("#pragma version %d\npushbytes 0x01 // 0x01\n", AssemblerMaxVersion)
	ops, err = AssembleStringWithVersion(hexBytesSample, AssemblerMaxVersion)
	require.NoError(t, err)
	disassembled, err = Disassemble(ops.Program)
	require.NoError(t, err)
	require.Equal(t, expectedHexBytesSample, disassembled)

	stringBytesSample := fmt.Sprintf("#pragma version %d\npushbytes \"a\"\n", AssemblerMaxVersion)
	expectedStringBytesSample := fmt.Sprintf("#pragma version %d\npushbytes 0x61 // \"a\"\n", AssemblerMaxVersion)
	ops, err = AssembleStringWithVersion(stringBytesSample, AssemblerMaxVersion)
	require.NoError(t, err)
	disassembled, err = Disassemble(ops.Program)
	require.NoError(t, err)
	require.Equal(t, expectedStringBytesSample, disassembled)
}

func TestDisassembleLastLabel(t *testing.T) {
	partitiontest.PartitionTest(t)
	t.Parallel()

	// starting from v2 branching to the last line are legal
	for v := uint64(2); v <= AssemblerMaxVersion; v++ {
		t.Run(fmt.Sprintf("v=%d", v), func(t *testing.T) {
			source := fmt.Sprintf(`#pragma version %d
intcblock 1
intc_0 // 1
bnz label1
label1:
`, v)
			ops := testProg(t, source, v)
			dis, err := Disassemble(ops.Program)
			require.NoError(t, err)
			require.Equal(t, source, dis)
		})
	}
}

func TestAssembleOffsets(t *testing.T) {
	partitiontest.PartitionTest(t)
	t.Parallel()

	source := "err"
	ops := testProg(t, source, AssemblerMaxVersion)
	require.Equal(t, 2, len(ops.Program))
	require.Equal(t, 1, len(ops.OffsetToLine))
	// vlen
	line, ok := ops.OffsetToLine[0]
	require.False(t, ok)
	require.Equal(t, 0, line)
	// err
	line, ok = ops.OffsetToLine[1]
	require.True(t, ok)
	require.Equal(t, 0, line)

	source = `err
// comment
err
`
	ops = testProg(t, source, AssemblerMaxVersion)
	require.Equal(t, 3, len(ops.Program))
	require.Equal(t, 2, len(ops.OffsetToLine))
	// vlen
	line, ok = ops.OffsetToLine[0]
	require.False(t, ok)
	require.Equal(t, 0, line)
	// err 1
	line, ok = ops.OffsetToLine[1]
	require.True(t, ok)
	require.Equal(t, 0, line)
	// err 2
	line, ok = ops.OffsetToLine[2]
	require.True(t, ok)
	require.Equal(t, 2, line)

	source = `err
b label1
err
label1:
err
`
	ops = testProg(t, source, AssemblerMaxVersion)
	require.Equal(t, 7, len(ops.Program))
	require.Equal(t, 4, len(ops.OffsetToLine))
	// vlen
	line, ok = ops.OffsetToLine[0]
	require.False(t, ok)
	require.Equal(t, 0, line)
	// err 1
	line, ok = ops.OffsetToLine[1]
	require.True(t, ok)
	require.Equal(t, 0, line)
	// b
	line, ok = ops.OffsetToLine[2]
	require.True(t, ok)
	require.Equal(t, 1, line)
	// b byte 1
	line, ok = ops.OffsetToLine[3]
	require.False(t, ok)
	require.Equal(t, 0, line)
	// b byte 2
	line, ok = ops.OffsetToLine[4]
	require.False(t, ok)
	require.Equal(t, 0, line)
	// err 2
	line, ok = ops.OffsetToLine[5]
	require.True(t, ok)
	require.Equal(t, 2, line)
	// err 3
	line, ok = ops.OffsetToLine[6]
	require.True(t, ok)
	require.Equal(t, 4, line)

	source = `pushint 0
// comment
!
`
	ops = testProg(t, source, AssemblerMaxVersion)
	require.Equal(t, 4, len(ops.Program))
	require.Equal(t, 2, len(ops.OffsetToLine))
	// vlen
	line, ok = ops.OffsetToLine[0]
	require.False(t, ok)
	require.Equal(t, 0, line)
	// pushint
	line, ok = ops.OffsetToLine[1]
	require.True(t, ok)
	require.Equal(t, 0, line)
	// pushint byte 1
	line, ok = ops.OffsetToLine[2]
	require.False(t, ok)
	require.Equal(t, 0, line)
	// !
	line, ok = ops.OffsetToLine[3]
	require.True(t, ok)
	require.Equal(t, 2, line)
}

func TestHasStatefulOps(t *testing.T) {
	partitiontest.PartitionTest(t)
	t.Parallel()

	source := "int 1"
	ops := testProg(t, source, AssemblerMaxVersion)
	has, err := HasStatefulOps(ops.Program)
	require.NoError(t, err)
	require.False(t, has)

	source = `int 1
int 1
app_opted_in
err
`
	ops = testProg(t, source, AssemblerMaxVersion)
	has, err = HasStatefulOps(ops.Program)
	require.NoError(t, err)
	require.True(t, has)
}

func TestStringLiteralParsing(t *testing.T) {
	partitiontest.PartitionTest(t)
	t.Parallel()

	s := `"test"`
	e := []byte(`test`)
	result, err := parseStringLiteral(s)
	require.NoError(t, err)
	require.Equal(t, e, result)

	s = `"test\n"`
	e = []byte(`test
`)
	result, err = parseStringLiteral(s)
	require.NoError(t, err)
	require.Equal(t, e, result)

	s = `"test\x0a"`
	e = []byte(`test
`)
	result, err = parseStringLiteral(s)
	require.NoError(t, err)
	require.Equal(t, e, result)

	s = `"test\n\t\""`
	e = []byte(`test
	"`)
	result, err = parseStringLiteral(s)
	require.NoError(t, err)
	require.Equal(t, e, result)

	s = `"test\ra"`
	e = []byte("test\x0da")
	result, err = parseStringLiteral(s)
	require.NoError(t, err)
	require.Equal(t, e, result)

	s = `"test\\"`
	e = []byte(`test\`)
	result, err = parseStringLiteral(s)
	require.NoError(t, err)
	require.Equal(t, e, result)

	s = `"test 123"`
	e = []byte(`test 123`)
	result, err = parseStringLiteral(s)
	require.NoError(t, err)
	require.Equal(t, e, result)

	s = `"\x74\x65\x73\x74\x31\x32\x33"`
	e = []byte(`test123`)
	result, err = parseStringLiteral(s)
	require.NoError(t, err)
	require.Equal(t, e, result)

	s = `""`
	e = []byte("")
	result, err = parseStringLiteral(s)
	require.NoError(t, err)
	require.Equal(t, e, result)

	s = `"test`
	result, err = parseStringLiteral(s)
	require.EqualError(t, err, "no quotes")
	require.Nil(t, result)

	s = `test`
	result, err = parseStringLiteral(s)
	require.EqualError(t, err, "no quotes")
	require.Nil(t, result)

	s = `test"`
	result, err = parseStringLiteral(s)
	require.EqualError(t, err, "no quotes")
	require.Nil(t, result)

	s = `"test\"`
	result, err = parseStringLiteral(s)
	require.EqualError(t, err, "non-terminated escape seq")
	require.Nil(t, result)

	s = `"test\x\"`
	result, err = parseStringLiteral(s)
	require.EqualError(t, err, "escape seq inside hex number")
	require.Nil(t, result)

	s = `"test\a"`
	result, err = parseStringLiteral(s)
	require.EqualError(t, err, "invalid escape seq \\a")
	require.Nil(t, result)

	s = `"test\x10\x1"`
	result, err = parseStringLiteral(s)
	require.EqualError(t, err, "non-terminated hex seq")
	require.Nil(t, result)
}

func TestPragmas(t *testing.T) {
	partitiontest.PartitionTest(t)
	t.Parallel()

	for v := uint64(1); v <= AssemblerMaxVersion; v++ {
		text := fmt.Sprintf("#pragma version %d", v)
		ops := testProg(t, text, v)
		require.Equal(t, v, ops.Version)
	}

	testProg(t, `#pragma version 100`, assemblerNoVersion,
		Expect{1, "unsupported version: 100"})

	testProg(t, `int 1`, 99, Expect{0, "Can not assemble version 99"})

	// Allow this on the off chance someone needs to reassemble an old logigsig
	testProg(t, `#pragma version 0`, assemblerNoVersion)

	testProg(t, `#pragma version a`, assemblerNoVersion,
		Expect{1, `bad #pragma version: "a"`})

	// will default to 1
	ops := testProg(t, "int 3", assemblerNoVersion)
	require.Equal(t, uint64(1), ops.Version)
	require.Equal(t, uint8(1), ops.Program[0])

	ops = testProg(t, "\n#pragma version 2", assemblerNoVersion)
	require.Equal(t, uint64(2), ops.Version)

	ops = testProg(t, "\n//comment\n#pragma version 2", assemblerNoVersion)
	require.Equal(t, uint64(2), ops.Version)

	// changing version is not allowed
	testProg(t, "#pragma version 1", 2, Expect{1, "version mismatch..."})
	testProg(t, "#pragma version 2", 1, Expect{1, "version mismatch..."})

	testProg(t, "#pragma version 2\n#pragma version 1", assemblerNoVersion,
		Expect{2, "version mismatch..."})

	// repetitive, but fine
	ops = testProg(t, "#pragma version 2\n#pragma version 2", assemblerNoVersion)
	require.Equal(t, uint64(2), ops.Version)

	testProg(t, "\nint 1\n#pragma version 2", assemblerNoVersion,
		Expect{3, "#pragma version is only allowed before instructions"})

	testProg(t, "#pragma run-mode 2", assemblerNoVersion,
		Expect{1, `unsupported pragma directive: "run-mode"`})

	testProg(t, "#pragma versions", assemblerNoVersion,
		Expect{1, `unsupported pragma directive: "versions"`})

	ops = testProg(t, "#pragma version 1", assemblerNoVersion)
	require.Equal(t, uint64(1), ops.Version)

	ops = testProg(t, "\n#pragma version 1", assemblerNoVersion)
	require.Equal(t, uint64(1), ops.Version)

	testProg(t, "#pragma", assemblerNoVersion, Expect{1, "empty pragma"})

	testProg(t, "#pragma version", assemblerNoVersion,
		Expect{1, "no version value"})

	ops = testProg(t, "    #pragma version 5     ", assemblerNoVersion)
	require.Equal(t, uint64(5), ops.Version)
}

func TestAssemblePragmaVersion(t *testing.T) {
	partitiontest.PartitionTest(t)
	t.Parallel()

	text := `#pragma version 1
int 1
`
	ops := testProg(t, text, 1)
	ops1 := testProg(t, "int 1", 1)
	require.Equal(t, ops1.Program, ops.Program)

	testProg(t, text, 0, Expect{1, "version mismatch..."})
	testProg(t, text, 2, Expect{1, "version mismatch..."})
	testProg(t, text, assemblerNoVersion)

	ops = testProg(t, text, assemblerNoVersion)
	require.Equal(t, ops1.Program, ops.Program)

	text = `#pragma version 2
int 1
`
	ops = testProg(t, text, 2)
	ops2 := testProg(t, "int 1", 2)
	require.Equal(t, ops2.Program, ops.Program)

	testProg(t, text, 0, Expect{1, "version mismatch..."})
	testProg(t, text, 1, Expect{1, "version mismatch..."})

	ops = testProg(t, text, assemblerNoVersion)
	require.Equal(t, ops2.Program, ops.Program)

	// check if no version it defaults to v1
	text = `byte "test"
len
`
	ops = testProg(t, text, assemblerNoVersion)
	ops1 = testProg(t, text, 1)
	require.Equal(t, ops1.Program, ops.Program)
	ops2, err := AssembleString(text)
	require.NoError(t, err)
	require.Equal(t, ops2.Program, ops.Program)

	testProg(t, "#pragma unk", assemblerNoVersion,
		Expect{1, `unsupported pragma directive: "unk"`})
}

func TestAssembleConstants(t *testing.T) {
	partitiontest.PartitionTest(t)
	t.Parallel()

	for v := uint64(1); v <= AssemblerMaxVersion; v++ {
		t.Run(fmt.Sprintf("v=%d", v), func(t *testing.T) {
			testLine(t, "intc 1", v, "intc 1 is not defined")
			testProg(t, "intcblock 1 2\nintc 1", v)

			testLine(t, "bytec 1", v, "bytec 1 is not defined")
			testProg(t, "bytecblock 0x01 0x02\nbytec 1", v)
		})
	}
}

func TestErrShortBytecblock(t *testing.T) {
	partitiontest.PartitionTest(t)
	t.Parallel()

	text := `intcblock 0x1234567812345678 0x1234567812345671 0x1234567812345672 0x1234567812345673 4 5 6 7 8`
	ops := testProg(t, text, 1)
	_, _, err := parseIntcblock(ops.Program, 1)
	require.Equal(t, err, errShortIntcblock)

	var cx EvalContext
	cx.program = ops.Program
	err = checkIntConstBlock(&cx)
	require.Equal(t, err, errShortIntcblock)
}

func TestMethodWarning(t *testing.T) {
	partitiontest.PartitionTest(t)
	t.Parallel()

	tests := []struct {
		method string
		pass   bool
	}{
		{
			method: "abc(uint64)void",
			pass:   true,
		},
		{
			method: "abc(uint64)",
			pass:   false,
		},
		{
			method: "abc(uint65)void",
			pass:   false,
		},
		{
			method: "(uint64)void",
			pass:   false,
		},
		{
			method: "abc(uint65,void",
			pass:   false,
		},
	}

	for _, test := range tests {
		for v := uint64(1); v <= AssemblerMaxVersion; v++ {
			src := fmt.Sprintf("method \"%s\"\nint 1", test.method)
			ops := testProg(t, src, v)

			if test.pass {
				require.Len(t, ops.Warnings, 0)
				continue
			}

			require.Len(t, ops.Warnings, 1)
			require.Contains(t, ops.Warnings[0].Error(), "Invalid ARC-4 ABI method signature for method op")
		}
	}
}

func TestBranchAssemblyTypeCheck(t *testing.T) {
	partitiontest.PartitionTest(t)
	t.Parallel()

	text := `
	int 0             // current app id  [0]
	int 1             // key  [1, 0]
	itob              // ["\x01", 0]
	app_global_get_ex // [0|1, x]
	pop               // [x]
	btoi              // [n]
`

	ops := newOpStream(AssemblerMaxVersion)
	err := ops.assemble(text)
	require.NoError(t, err)
	require.Empty(t, ops.Warnings)

	text = `
	int 0             // current app id  [0]
	int 1             // key  [1, 0]
	itob              // ["\x01", 0]
	app_global_get_ex // [0|1, x]
	bnz flip          // [x]
flip:                 // [x]
	btoi              // [n]
`

	ops = newOpStream(AssemblerMaxVersion)
	err = ops.assemble(text)
	require.NoError(t, err)
	require.Empty(t, ops.Warnings)
}

func TestSwapTypeCheck(t *testing.T) {
	partitiontest.PartitionTest(t)
	t.Parallel()

	/* reconfirm that we detect this type error */
	testProg(t, "int 1; byte 0x1234; +", AssemblerMaxVersion, Expect{1, "+ arg 1..."})
	/* despite swap, we track types */
	testProg(t, "int 1; byte 0x1234; swap; +", AssemblerMaxVersion, Expect{1, "+ arg 0..."})
	testProg(t, "byte 0x1234; int 1; swap; +", AssemblerMaxVersion, Expect{1, "+ arg 1..."})
}

func TestDigAsm(t *testing.T) {
	partitiontest.PartitionTest(t)
	t.Parallel()
	testProg(t, "int 1; dig; +", AssemblerMaxVersion, Expect{1, "dig expects 1 immediate..."})
	testProg(t, "int 1; dig junk; +", AssemblerMaxVersion, Expect{1, "dig unable to parse..."})

	testProg(t, "int 1; byte 0x1234; int 2; dig 2; +", AssemblerMaxVersion)
	testProg(t, "byte 0x32; byte 0x1234; int 2; dig 2; +", AssemblerMaxVersion,
		Expect{1, "+ arg 1..."})
	testProg(t, "byte 0x32; byte 0x1234; int 2; dig 3; +", AssemblerMaxVersion,
		Expect{1, "dig 3 expects 4..."})
	testProg(t, "int 1; byte 0x1234; int 2; dig 12; +", AssemblerMaxVersion,
		Expect{1, "dig 12 expects 13..."})

	// Confirm that digging something out does not ruin our knowledge about the types in the middle
	testProg(t, "int 1; byte 0x1234; byte 0x1234; dig 2; dig 3; +; pop; +", AssemblerMaxVersion,
		Expect{1, "+ arg 1..."})
	testProg(t, "int 3; pushbytes \"123456\"; int 1; dig 2; substring3", AssemblerMaxVersion)

}

func TestBuryAsm(t *testing.T) {
	partitiontest.PartitionTest(t)
	t.Parallel()
	testProg(t, "int 1; bury; +", AssemblerMaxVersion, Expect{1, "bury expects 1 immediate..."})
	testProg(t, "int 1; bury junk; +", AssemblerMaxVersion, Expect{1, "bury unable to parse..."})

	testProg(t, "int 1; byte 0x1234; int 2; bury 1; +", AssemblerMaxVersion) // the 2 replaces the byte string
	testProg(t, "int 2; int 2; byte 0x1234; bury 1; +", AssemblerMaxVersion,
		Expect{1, "+ arg 1..."})
	testProg(t, "byte 0x32; byte 0x1234; int 2; bury 3; +", AssemblerMaxVersion,
		Expect{1, "bury 3 expects 4..."})
	testProg(t, "int 1; byte 0x1234; int 2; bury 12; +", AssemblerMaxVersion,
		Expect{1, "bury 12 expects 13..."})

	// We do not lose track of the ints between ToS and bury index
	testProg(t, "int 0; int 1; int 2; int 4; bury 3; concat", AssemblerMaxVersion,
		Expect{1, "concat arg 1 wanted type []byte..."})

	// Even when we are burying into unknown (seems repetitive, but is an easy bug)
	testProg(t, "int 0; int 0; b LABEL; LABEL: int 1; int 2; int 4; bury 4; concat", AssemblerMaxVersion,
		Expect{1, "concat arg 1 wanted type []byte..."})
}

func TestEqualsTypeCheck(t *testing.T) {
	partitiontest.PartitionTest(t)
	t.Parallel()
	testProg(t, "int 1; byte 0x1234; ==", AssemblerMaxVersion, Expect{1, "== arg 0..."})
	testProg(t, "int 1; byte 0x1234; !=", AssemblerMaxVersion, Expect{1, "!= arg 0..."})
	testProg(t, "byte 0x1234; int 1; ==", AssemblerMaxVersion, Expect{1, "== arg 0..."})
	testProg(t, "byte 0x1234; int 1; !=", AssemblerMaxVersion, Expect{1, "!= arg 0..."})
}

func TestDupTypeCheck(t *testing.T) {
	partitiontest.PartitionTest(t)
	t.Parallel()
	testProg(t, "byte 0x1234; dup; int 1; +", AssemblerMaxVersion, Expect{1, "+ arg 0..."})
	testProg(t, "byte 0x1234; int 1; dup; +", AssemblerMaxVersion)
	testProg(t, "byte 0x1234; int 1; dup2; +", AssemblerMaxVersion, Expect{1, "+ arg 0..."})
	testProg(t, "int 1; byte 0x1234; dup2; +", AssemblerMaxVersion, Expect{1, "+ arg 1..."})

	testProg(t, "byte 0x1234; int 1; dup; dig 1; len", AssemblerMaxVersion, Expect{1, "len arg 0..."})
	testProg(t, "int 1; byte 0x1234; dup; dig 1; !", AssemblerMaxVersion, Expect{1, "! arg 0..."})

	testProg(t, "byte 0x1234; int 1; dup2; dig 2; len", AssemblerMaxVersion, Expect{1, "len arg 0..."})
	testProg(t, "int 1; byte 0x1234; dup2; dig 2; !", AssemblerMaxVersion, Expect{1, "! arg 0..."})
}

func TestSelectTypeCheck(t *testing.T) {
	partitiontest.PartitionTest(t)
	t.Parallel()
	testProg(t, "int 1; int 2; int 3; select; len", AssemblerMaxVersion, Expect{1, "len arg 0..."})
	testProg(t, "byte 0x1234; byte 0x5678; int 3; select; !", AssemblerMaxVersion, Expect{1, "! arg 0..."})
}

func TestSetBitTypeCheck(t *testing.T) {
	partitiontest.PartitionTest(t)
	t.Parallel()
	testProg(t, "int 1; int 2; int 3; setbit; len", AssemblerMaxVersion, Expect{1, "len arg 0..."})
	testProg(t, "byte 0x1234; int 2; int 3; setbit; !", AssemblerMaxVersion, Expect{1, "! arg 0..."})
}

func TestScratchTypeCheck(t *testing.T) {
	partitiontest.PartitionTest(t)
	t.Parallel()
	// All scratch slots should start as uint64
	testProg(t, "load 0; int 1; +", AssemblerMaxVersion)
	// Check load and store accurately using the scratch space
	testProg(t, "byte 0x01; store 0; load 0; int 1; +", AssemblerMaxVersion, Expect{1, "+ arg 0..."})
	// Loads should know the type it's loading if all the slots are the same type
	testProg(t, "int 0; loads; btoi", AssemblerMaxVersion, Expect{1, "btoi arg 0..."})
	// Loads doesn't know the type when slot types vary
	testProg(t, "byte 0x01; store 0; int 1; loads; btoi", AssemblerMaxVersion)
	// Stores should only set slots to StackAny if they are not the same type as what is being stored
	testProg(t, "byte 0x01; store 0; int 3; byte 0x01; stores; load 0; int 1; +", AssemblerMaxVersion, Expect{1, "+ arg 0..."})
	// ScratchSpace should reset after hitting label in deadcode
	testProg(t, "byte 0x01; store 0; b label1; label1:; load 0; int 1; +", AssemblerMaxVersion)
	// But it should reset to StackAny not uint64
	testProg(t, "int 1; store 0; b label1; label1:; load 0; btoi", AssemblerMaxVersion)
	// Callsubs should also reset the scratch space
	testProg(t, "callsub A; load 0; btoi; return; A: byte 0x01; store 0; retsub", AssemblerMaxVersion)
	// But the scratchspace should still be tracked after the callsub
	testProg(t, "callsub A; int 1; store 0; load 0; btoi; return; A: retsub", AssemblerMaxVersion, Expect{1, "btoi arg 0..."})
}

// TestProtoAsm confirms that the assembler will yell at you if you are
// clearly dipping into the arguments when using `proto`.  You should be using
// `frame_dig`.
func TestProtoAsm(t *testing.T) {
	partitiontest.PartitionTest(t)
	t.Parallel()
	testProg(t, "proto 0 0", AssemblerMaxVersion, Expect{1, "proto must be unreachable..."})
	testProg(t, notrack("proto 0 0"), AssemblerMaxVersion)
	testProg(t, "b a; int 1; a: proto 0 0", AssemblerMaxVersion) // we could flag a `b` to `proto`

	testProg(t, `
 int 10
 int 20
 callsub main
 int 1
 return
main:
 proto 2 1
 +                              // This consumes the top arg. We complain.
 dup; dup						// Even though the dup;dup restores it, so it _evals_ fine.
 retsub
`, AssemblerMaxVersion)

}

func TestCoverAsm(t *testing.T) {
	partitiontest.PartitionTest(t)
	t.Parallel()
	testProg(t, `int 4; byte "john"; int 5; cover 2; pop; +`, AssemblerMaxVersion)
	testProg(t, `int 4; byte "ayush"; int 5; cover 1; pop; +`, AssemblerMaxVersion)
	testProg(t, `int 4; byte "john"; int 5; cover 2; +`, AssemblerMaxVersion, Expect{1, "+ arg 1..."})

	testProg(t, `int 4; cover junk`, AssemblerMaxVersion, Expect{1, "cover unable to parse n ..."})
	testProg(t, notrack(`int 4; int 5; cover 0`), AssemblerMaxVersion)
}

func TestUncoverAsm(t *testing.T) {
	partitiontest.PartitionTest(t)
	t.Parallel()
	testProg(t, `int 4; byte "john"; int 5; uncover 2; +`, AssemblerMaxVersion)
	testProg(t, `int 4; byte "ayush"; int 5; uncover 1; pop; +`, AssemblerMaxVersion)
	testProg(t, `int 1; byte "jj"; byte "ayush"; byte "john"; int 5; uncover 4; +`, AssemblerMaxVersion)
	testProg(t, `int 4; byte "ayush"; int 5; uncover 1; +`, AssemblerMaxVersion, Expect{1, "+ arg 1..."})
}

func TestTxTypes(t *testing.T) {
	partitiontest.PartitionTest(t)
	t.Parallel()
	testProg(t, "itxn_begin; itxn_field Sender", 5, Expect{1, "itxn_field Sender expects 1 stack argument..."})
	testProg(t, "itxn_begin; int 1; itxn_field Sender", 5, Expect{1, "...wanted type []byte got uint64"})
	testProg(t, "itxn_begin; byte 0x56127823; itxn_field Sender", 5)

	testProg(t, "itxn_begin; itxn_field Amount", 5, Expect{1, "itxn_field Amount expects 1 stack argument..."})
	testProg(t, "itxn_begin; byte 0x87123376; itxn_field Amount", 5, Expect{1, "...wanted type uint64 got []byte"})
	testProg(t, "itxn_begin; int 1; itxn_field Amount", 5)
}

func TestBadInnerFields(t *testing.T) {
	partitiontest.PartitionTest(t)
	t.Parallel()
	testProg(t, "itxn_begin; int 1000; itxn_field FirstValid", 5, Expect{1, "...is not allowed."})
	testProg(t, "itxn_begin; int 1000; itxn_field FirstValidTime", 5, Expect{1, "...is not allowed."})
	testProg(t, "itxn_begin; int 1000; itxn_field LastValid", 5, Expect{1, "...is not allowed."})
	testProg(t, "itxn_begin; int 32; bzero; itxn_field Lease", 5, Expect{1, "...is not allowed."})
	testProg(t, "itxn_begin; byte 0x7263; itxn_field Note", 5, Expect{1, "...Note field was introduced in v6..."})
	testProg(t, "itxn_begin; byte 0x7263; itxn_field VotePK", 5, Expect{1, "...VotePK field was introduced in v6..."})
	testProg(t, "itxn_begin; int 32; bzero; itxn_field TxID", 5, Expect{1, "...is not allowed."})

	testProg(t, "itxn_begin; int 1000; itxn_field FirstValid", 6, Expect{1, "...is not allowed."})
	testProg(t, "itxn_begin; int 1000; itxn_field LastValid", 6, Expect{1, "...is not allowed."})
	testProg(t, "itxn_begin; int 32; bzero; itxn_field Lease", 6, Expect{1, "...is not allowed."})
	testProg(t, "itxn_begin; byte 0x7263; itxn_field Note", 6)
	testProg(t, "itxn_begin; byte 0x7263; itxn_field VotePK", 6)
	testProg(t, "itxn_begin; int 32; bzero; itxn_field TxID", 6, Expect{1, "...is not allowed."})
}

func TestTypeTracking(t *testing.T) {
	partitiontest.PartitionTest(t)
	t.Parallel()
	testProg(t, "+", LogicVersion, Expect{1, "+ expects 2 stack arguments..."})

	// hitting a label in deadcode starts analyzing again, with unknown stack
	testProg(t, "b end; label: +; end: b label", LogicVersion)

	// callsub also wipes our stack knowledge, this tests shows why: it's properly typed
	testProg(t, "callsub A; +; return; A: int 1; int 2; retsub", LogicVersion)

	// but we do want to ensure we're not just treating the code after callsub as dead
	testProg(t, "callsub A; int 1; concat; return; A: int 1; int 2; retsub", LogicVersion,
		Expect{1, "concat arg 1 wanted..."})

	// retsub deadens code, like any unconditional branch
	testProg(t, "callsub A; +; return; A: int 1; int 2; retsub; concat", LogicVersion)

	// Branching would have confused the old analysis, but the problem is local
	// to a basic block, so it makes sense to report it.
	testProg(t, `
 int 1
 b confusion
label:
 byte "john"					// detectable mistake
 int 2
 +
confusion:
 b label
`, LogicVersion, Expect{7, "+ arg 0 wanted type uint64..."})

	// Unless that same error is in dead code.
	testProg(t, `
 int 1
 b confusion
label:
 err							// deadens the apparent error at +
 byte "john"
 int 2
 +
confusion:
 b label
`, LogicVersion)

	// Unconditional branches also deaden
	testProg(t, `
 int 1
 b confusion
label:
 b done							// deadens the apparent error at +
 byte "john"
 int 2
 +
confusion:
 b label
done:
`, LogicVersion)

	// Turning type tracking off and then back on, allows any follow-on code.
	testProg(t, `
 int 1
 int 2
#pragma typetrack false
 concat
`, LogicVersion)

	testProg(t, `
 int 1
 int 2
#pragma typetrack false
 concat
#pragma typetrack true
 concat
`, LogicVersion)

	// Declaring type tracking on consecutively does _not_ reset type tracking state.
	testProg(t, `
 int 1
 int 2
#pragma typetrack true
 concat
#pragma typetrack true
 concat
`, LogicVersion, Expect{5, "concat arg 1 wanted type []byte..."})
}

func TestMergeProtos(t *testing.T) {
	partitiontest.PartitionTest(t)
	t.Parallel()
	iVi := OpSpec{Proto: proto("i:i")}
	bVb := OpSpec{Proto: proto("b:b")}
	aaVa := OpSpec{Proto: proto("aa:a")}
	aVaa := OpSpec{Proto: proto("a:aa")}
	p, _, _ := mergeProtos(map[int]OpSpec{0: iVi, 1: bVb})
	require.Equal(t, proto("a:a"), p)
	_, _, ok := mergeProtos(map[int]OpSpec{0: aaVa, 1: iVi})
	require.False(t, ok)
	_, _, ok = mergeProtos(map[int]OpSpec{0: aVaa, 1: iVi})
	require.False(t, ok)
	medley := OpSpec{Proto: proto("aibibabai:aibibabai")}
	medley2 := OpSpec{Proto: proto("biabbaiia:biabbaiia")}
	p, _, _ = mergeProtos(map[int]OpSpec{0: medley, 1: medley2})
	require.Equal(t, proto("aiaabaaaa:aiaabaaaa"), p)
	v1 := OpSpec{Version: 1, Proto: proto(":")}
	v2 := OpSpec{Version: 2, Proto: proto(":")}
	_, v, _ := mergeProtos(map[int]OpSpec{0: v2, 1: v1})
	require.Equal(t, uint64(1), v)
}

// Extra tests for features of getSpec that are currently not tested elsewhere
func TestGetSpec(t *testing.T) {
	partitiontest.PartitionTest(t)
	t.Parallel()
	ops := testProg(t, "int 1", AssemblerMaxVersion)
	ops.versionedPseudoOps["dummyPseudo"] = make(map[int]OpSpec)
	ops.versionedPseudoOps["dummyPseudo"][1] = OpSpec{Name: "b:", Version: AssemblerMaxVersion, Proto: proto("b:")}
	ops.versionedPseudoOps["dummyPseudo"][2] = OpSpec{Name: ":", Version: AssemblerMaxVersion}
	_, _, ok := getSpec(ops, "dummyPseudo", []string{})
	require.False(t, ok)
	_, _, ok = getSpec(ops, "nonsense", []string{})
	require.False(t, ok)
	require.Equal(t, 2, len(ops.Errors))
	require.Equal(t, "unknown opcode: nonsense", ops.Errors[1].Err.Error())
}

func TestAddPseudoDocTags(t *testing.T) {
	partitiontest.PartitionTest(t)
	// Not parallel because it modifies pseudoOps and opDocByName which are global maps
	// t.Parallel()
	defer func() {
		delete(pseudoOps, "tests")
		delete(opDocByName, "multiple")
		delete(opDocByName, "single")
		delete(opDocByName, "none")
		delete(opDocByName, "any")
	}()

	pseudoOps["tests"] = map[int]OpSpec{2: {Name: "multiple"}, 1: {Name: "single"}, 0: {Name: "none"}, anyImmediates: {Name: "any"}}
	addPseudoDocTags()
	require.Equal(t, "`multiple` can be called using `tests` with 2 immediates.", opDocByName["multiple"])
	require.Equal(t, "`single` can be called using `tests` with 1 immediate.", opDocByName["single"])
	require.Equal(t, "`none` can be called using `tests` with no immediates.", opDocByName["none"])
	require.Equal(t, "", opDocByName["any"])
}
func TestReplacePseudo(t *testing.T) {
	partitiontest.PartitionTest(t)
	t.Parallel()
	replaceVersion := 7
	for v := uint64(replaceVersion); v <= AssemblerMaxVersion; v++ {
		testProg(t, "byte 0x0000; byte 0x1234; replace 0", v)
		testProg(t, "byte 0x0000; int 0; byte 0x1234; replace", v)
		testProg(t, "byte 0x0000; byte 0x1234; replace", v, Expect{1, "replace without immediates expects 3 stack arguments but stack height is 2"})
		testProg(t, "byte 0x0000; int 0; byte 0x1234; replace 0", v, Expect{1, "replace 0 arg 0 wanted type []byte got uint64"})
	}
}

func checkSame(t *testing.T, version uint64, first string, compares ...string) {
	t.Helper()
	if version == 0 {
		version = assemblerNoVersion
	}
	ops := testProg(t, first, version)
	for _, compare := range compares {
		other := testProg(t, compare, version)
		if bytes.Compare(other.Program, ops.Program) != 0 {
			t.Log(Disassemble(ops.Program))
			t.Log(Disassemble(other.Program))
		}
		assert.Equal(t, ops.Program, other.Program, "%s unlike %s", first, compare)
	}
}

func TestSemiColon(t *testing.T) {
	partitiontest.PartitionTest(t)
	t.Parallel()

	checkSame(t, AssemblerMaxVersion,
		"pushint 0 ; pushint 1 ; +; int 3 ; *",
		"pushint 0\npushint 1\n+\nint 3\n*",
		"pushint 0; pushint 1; +; int 3; *; // comment; int 2",
		"pushint 0; ; ; pushint 1 ; +; int 3 ; *//check",
	)

	checkSame(t, 0,
		"#pragma version 7\nint 1",
		"// junk;\n#pragma version 7\nint 1",
		"// junk;\n #pragma version 7\nint 1",
	)

	checkSame(t, AssemblerMaxVersion,
		`byte "test;this"; pop;`,
		`byte "test;this"; ; pop;`,
		`byte "test;this";;;pop;`,
	)
}

func TestAssembleSwitch(t *testing.T) {
	partitiontest.PartitionTest(t)
	t.Parallel()

	// fail when target doesn't correspond to existing label
	source := `
	pushint 1
	switch label1 label2
	label1:
	`
	testProg(t, source, AssemblerMaxVersion, NewExpect(3, "reference to undefined label \"label2\""))

	// fail when target index != uint64
	testProg(t, `
	byte "fail"
    switch label1
    labe11:
	`, AssemblerMaxVersion, Expect{3, "switch label1 arg 0 wanted type uint64..."})

	// No labels is pretty degenerate, but ok, I suppose. It's just a no-op
	testProg(t, `
int 0
switch
int 1
`, AssemblerMaxVersion)

	// confirm arg limit
	source = `
	pushint 1
	switch label1 label2
	label1:
	label2:
	`
	ops := testProg(t, source, AssemblerMaxVersion)
	require.Len(t, ops.Program, 9) // ver (1) + pushint (2) + opcode (1) + length (1) + labels (2*2)

	var labels []string
	for i := 0; i < 255; i++ {
		labels = append(labels, fmt.Sprintf("label%d", i))
	}

	// test that 255 labels is ok
	source = fmt.Sprintf(`
	pushint 1
	switch %s
	%s
	`, strings.Join(labels, " "), strings.Join(labels, ":\n")+":\n")
	ops = testProg(t, source, AssemblerMaxVersion)
	require.Len(t, ops.Program, 515) // ver (1) + pushint (2) + opcode (1) + length (1) + labels (2*255)

	// 256 is too many
	source = fmt.Sprintf(`
	pushint 1
	switch %s extra
	%s
	`, strings.Join(labels, " "), strings.Join(labels, ":\n")+":\n")
	ops = testProg(t, source, AssemblerMaxVersion, Expect{3, "switch cannot take more than 255 labels"})

	// allow duplicate label reference
	source = `
	pushint 1
	switch label1 label1
	label1:
	`
	testProg(t, source, AssemblerMaxVersion)
}<|MERGE_RESOLUTION|>--- conflicted
+++ resolved
@@ -417,11 +417,7 @@
 pushint 1
 `
 
-<<<<<<< HEAD
-const v8Nonsense = v7Nonsense + switchNonsense + boxNonsense
-=======
-const v8Nonsense = v7Nonsense + switchNonsense + frameNonsense
->>>>>>> fdef01f4
+const v8Nonsense = v7Nonsense + switchNonsense + frameNonsense + boxNonsense
 
 const v9Nonsense = v8Nonsense + pairingNonsense
 
@@ -432,16 +428,11 @@
 const v7Compiled = v6Compiled + "5e005f018120af060180070123456789abcd49490501988003012345494984" +
 	randomnessCompiled + "800243218001775c0280018881015d"
 
-<<<<<<< HEAD
 const boxCompiled = "b9babbbcbdbfbe"
-const switchCompiled = "81018a02fff800008101"
-
-const v8Compiled = v7Compiled + switchCompiled + boxCompiled
-=======
+
 const switchCompiled = "81018d02fff800008101"
 
-const v8Compiled = v7Compiled + switchCompiled + frameCompiled
->>>>>>> fdef01f4
+const v8Compiled = v7Compiled + switchCompiled + frameCompiled + boxCompiled
 
 const v9Compiled = v8Compiled + pairingCompiled
 
@@ -509,14 +500,10 @@
 			// check that compilation is stable over
 			// time. we must assemble to the same bytes
 			// this month that we did last month.
-<<<<<<< HEAD
 			bytecode, ok := compiled[v]
 			require.True(t, ok, "Need v%d bytecode", v)
 			expectedBytes, _ := hex.DecodeString(bytecode)
-=======
-			expectedBytes, _ := hex.DecodeString(compiled[v])
 			require.NotEmpty(t, expectedBytes)
->>>>>>> fdef01f4
 			// the hex is for convenience if the program has been changed. the
 			// hex string can be copy pasted back in as a new expected result.
 			require.Equal(t, expectedBytes, ops.Program, hex.EncodeToString(ops.Program))
