--- conflicted
+++ resolved
@@ -262,20 +262,12 @@
 
 ### Arithmetic, Logic, and Cryptographic Operations
 
-<<<<<<< HEAD
-| Op | Description |
-| --- | --- |
-| `sha256` | SHA256 hash of value X, yields [32]byte |
-| `sha3_256`| SHA3_256 hash of value X, yields [32]byte |
-| `keccak256` | Keccak256 hash of value X, yields [32]byte |
-| `sha512_256` | SHA512_256 hash of value X, yields [32]byte |
-=======
 | Opcode | Description |
 | - | -- |
 | `sha256` | SHA256 hash of value A, yields [32]byte |
+| `sha3_256`| SHA3_256 hash of value A, yields [32]byte |
 | `keccak256` | Keccak256 hash of value A, yields [32]byte |
 | `sha512_256` | SHA512_256 hash of value A, yields [32]byte |
->>>>>>> 5a729861
 | `ed25519verify` | for (data A, signature B, pubkey C) verify the signature of ("ProgData" \|\| program_hash \|\| data) against the pubkey => {0 or 1} |
 | `ecdsa_verify v` | for (data A, signature B, C and pubkey D, E) verify the signature of the data against the pubkey => {0 or 1} |
 | `ecdsa_pk_recover v` | for (data A, recovery id B, signature C, D) recover a public key |
