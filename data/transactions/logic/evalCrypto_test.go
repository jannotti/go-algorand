// Copyright (C) 2019-2022 Algorand, Inc.
// This file is part of go-algorand
//
// go-algorand is free software: you can redistribute it and/or modify
// it under the terms of the GNU Affero General Public License as
// published by the Free Software Foundation, either version 3 of the
// License, or (at your option) any later version.
//
// go-algorand is distributed in the hope that it will be useful,
// but WITHOUT ANY WARRANTY; without even the implied warranty of
// MERCHANTABILITY or FITNESS FOR A PARTICULAR PURPOSE.  See the
// GNU Affero General Public License for more details.
//
// You should have received a copy of the GNU Affero General Public License
// along with go-algorand.  If not, see <https://www.gnu.org/licenses/>.

package logic

import (
	"crypto/ecdsa"
	"crypto/elliptic"
	"crypto/rand"
	"crypto/sha256"
	"crypto/sha512"
	"encoding/hex"
	"fmt"
	"math/big"
<<<<<<< HEAD
	mrand "math/rand"
=======
	"strconv"
>>>>>>> 08792f23
	"testing"

	"github.com/consensys/gnark-crypto/ecc/bn254"
	"github.com/stretchr/testify/require"

	"github.com/algorand/go-algorand/crypto"
	"github.com/algorand/go-algorand/crypto/secp256k1"
	"github.com/algorand/go-algorand/data/basics"
	"github.com/algorand/go-algorand/data/transactions"
	"github.com/algorand/go-algorand/test/partitiontest"
)

func TestKeccak256(t *testing.T) {
	partitiontest.PartitionTest(t)

	t.Parallel()
	/*
		pip install sha3
		import sha3
		blob=b'fnord'
		sha3.keccak_256(blob).hexdigest()
	*/
	progText := `byte 0x666E6F7264
keccak256
byte 0xc195eca25a6f4c82bfba0287082ddb0d602ae9230f9cf1f1a40b68f8e2c41567
==`
	testAccepts(t, progText, 1)
}

func TestSHA3_256(t *testing.T) {
	partitiontest.PartitionTest(t)

	t.Parallel()
	/*
		pip install hashlib
		import hashlib
		hashlib.sha3_256(b"fnord").hexdigest()
	*/
	progText := `byte 0x666E6F7264
sha3_256
byte 0xd757297405c5c89f7ceca368ee76c2f1893ee24f654e60032e65fb53b01aae10
==`
	testAccepts(t, progText, 7)
}

func TestSHA512_256(t *testing.T) {
	partitiontest.PartitionTest(t)

	t.Parallel()
	/*
		pip cryptography
		from cryptography.hazmat.backends import default_backend
		from cryptography.hazmat.primitives import hashes
		import base64
		digest = hashes.Hash(hashes.SHA512_256(), backend=default_backend())
		digest.update(b'fnord')
		base64.b16encode(digest.finalize())
	*/
	progText := `byte 0x666E6F7264
sha512_256

byte 0x98D2C31612EA500279B6753E5F6E780CA63EBA8274049664DAD66A2565ED1D2A
==`
	testAccepts(t, progText, 1)
}

func TestEd25519verify(t *testing.T) {
	partitiontest.PartitionTest(t)

	t.Parallel()
	var s crypto.Seed
	crypto.RandBytes(s[:])
	c := crypto.GenerateSignatureSecrets(s)
	msg := "62fdfc072182654f163f5f0f9a621d729566c74d0aa413bf009c9800418c19cd"
	data, err := hex.DecodeString(msg)
	require.NoError(t, err)
	pk := basics.Address(c.SignatureVerifier)
	pkStr := pk.String()

	for v := uint64(1); v <= AssemblerMaxVersion; v++ {
		t.Run(fmt.Sprintf("v=%d", v), func(t *testing.T) {
			ops := testProg(t, fmt.Sprintf(`arg 0
arg 1
addr %s
ed25519verify`, pkStr), v)
			sig := c.Sign(Msg{
				ProgramHash: crypto.HashObj(Program(ops.Program)),
				Data:        data[:],
			})
			var txn transactions.SignedTxn
			txn.Lsig.Logic = ops.Program
			txn.Lsig.Args = [][]byte{data[:], sig[:]}
			testLogicBytes(t, ops.Program, defaultEvalParams(&txn))

			// short sig will fail
			txn.Lsig.Args[1] = sig[1:]
			testLogicBytes(t, ops.Program, defaultEvalParams(&txn), "invalid signature")

			// flip a bit and it should not pass
			msg1 := "52fdfc072182654f163f5f0f9a621d729566c74d0aa413bf009c9800418c19cd"
			data1, err := hex.DecodeString(msg1)
			require.NoError(t, err)
			txn.Lsig.Args = [][]byte{data1, sig[:]}
			testLogicBytes(t, ops.Program, defaultEvalParams(&txn), "REJECT")
		})
	}
}

func TestEd25519VerifyBare(t *testing.T) {
	partitiontest.PartitionTest(t)

	t.Parallel()
	var s crypto.Seed
	crypto.RandBytes(s[:])
	c := crypto.GenerateSignatureSecrets(s)
	msg := "62fdfc072182654f163f5f0f9a621d729566c74d0aa413bf009c9800418c19cd"
	data, err := hex.DecodeString(msg)
	require.NoError(t, err)
	pk := basics.Address(c.SignatureVerifier)
	pkStr := pk.String()

	for v := uint64(7); v <= AssemblerMaxVersion; v++ {
		t.Run(fmt.Sprintf("v=%d", v), func(t *testing.T) {
			ops := testProg(t, fmt.Sprintf(`arg 0
arg 1
addr %s
ed25519verify_bare`, pkStr), v)
			require.NoError(t, err)
			sig := c.SignBytes(data)
			var txn transactions.SignedTxn
			txn.Lsig.Logic = ops.Program
			txn.Lsig.Args = [][]byte{data[:], sig[:]}
			testLogicBytes(t, ops.Program, defaultEvalParams(&txn))

			// short sig will fail
			txn.Lsig.Args[1] = sig[1:]
			testLogicBytes(t, ops.Program, defaultEvalParams(&txn), "invalid signature")

			// flip a bit and it should not pass
			msg1 := "52fdfc072182654f163f5f0f9a621d729566c74d0aa413bf009c9800418c19cd"
			data1, err := hex.DecodeString(msg1)
			require.NoError(t, err)
			txn.Lsig.Args = [][]byte{data1, sig[:]}
			testLogicBytes(t, ops.Program, defaultEvalParams(&txn), "REJECT")
		})
	}
}

// bitIntFillBytes is a replacement for big.Int.FillBytes from future Go
func bitIntFillBytes(b *big.Int, buf []byte) []byte {
	for i := range buf {
		buf[i] = 0
	}
	bytes := b.Bytes()
	if len(bytes) > len(buf) {
		panic(fmt.Sprintf("bitIntFillBytes: has %d but got %d buffer", len(bytes), len(buf)))
	}
	copy(buf[len(buf)-len(bytes):], bytes)
	return buf
}

func keyToByte(tb testing.TB, b *big.Int) []byte {
	k := make([]byte, 32)
	require.NotPanics(tb, func() {
		k = bitIntFillBytes(b, k)
	})
	return k
}

func TestLeadingZeros(t *testing.T) {
	partitiontest.PartitionTest(t)
	t.Parallel()

	b := big.NewInt(0x100)
	r, err := leadingZeros(1, b)
	require.Error(t, err)
	require.Nil(t, r)

	b = big.NewInt(100)
	r, err = leadingZeros(1, b)
	require.NoError(t, err)
	require.Equal(t, []byte{100}, r)

	b = big.NewInt(100)
	r, err = leadingZeros(2, b)
	require.NoError(t, err)
	require.Equal(t, []byte{0, 100}, r)

	v32, err := hex.DecodeString("71a5910445820f57989c027bdf9391c80097874d249e0f38bf90834fdec2877f")
	require.NoError(t, err)
	b = new(big.Int).SetBytes(v32)
	r, err = leadingZeros(32, b)
	require.NoError(t, err)
	require.Equal(t, v32, r)

	v31 := v32[1:]
	b = new(big.Int).SetBytes(v31)
	r, err = leadingZeros(32, b)
	require.NoError(t, err)
	v31z := append([]byte{0}, v31...)
	require.Equal(t, v31z, r)

	require.Equal(t, v31z, keyToByte(t, b))
}

func TestEcdsaWithSecp256k1(t *testing.T) {
	partitiontest.PartitionTest(t)
	t.Parallel()

	key, err := ecdsa.GenerateKey(secp256k1.S256(), rand.Reader)
	require.NoError(t, err)
	pk := secp256k1.CompressPubkey(key.PublicKey.X, key.PublicKey.Y)
	sk := keyToByte(t, key.D)
	x := keyToByte(t, key.PublicKey.X)
	y := keyToByte(t, key.PublicKey.Y)

	// ecdsa decompress tests
	source := `
byte 0x%s
ecdsa_pk_decompress Secp256k1
store 0
byte 0x%s
==
load 0
byte 0x%s
==
&&`
	pkTampered1 := make([]byte, len(pk))
	copy(pkTampered1, pk)
	pkTampered1[0] = 0                     // first byte is a prefix of either 0x02 or 0x03
	pkTampered2 := make([]byte, len(pk)-1) // must be 33 bytes length
	copy(pkTampered2, pk)

	var decompressTests = []struct {
		key  []byte
		pass bool
	}{
		{pk, true},
		{pkTampered1, false},
		{pkTampered2, false},
	}
	for i, test := range decompressTests {
		t.Run(fmt.Sprintf("decompress/pass=%v", test.pass), func(t *testing.T) {
			t.Log("decompressTests i", i)
			src := fmt.Sprintf(source, hex.EncodeToString(test.key), hex.EncodeToString(x), hex.EncodeToString(y))
			if test.pass {
				testAccepts(t, src, 5)
			} else {
				testPanics(t, src, 5)
			}
		})
	}

	// ecdsa verify tests
	source = `
byte "%s"
sha512_256
byte 0x%s
byte 0x%s
byte 0x%s
byte 0x%s
ecdsa_verify Secp256k1
`
	data := []byte("testdata")
	msg := sha512.Sum512_256(data)

	sign, err := secp256k1.Sign(msg[:], sk)
	require.NoError(t, err)
	r := sign[:32]
	s := sign[32:64]
	v := int(sign[64])

	rTampered := make([]byte, len(r))
	copy(rTampered, r)
	rTampered[0] += byte(1) // intentional overflow

	var verifyTests = []struct {
		data string
		r    []byte
		pass bool
	}{
		{"testdata", r, true},
		{"testdata", rTampered, false},
		{"testdata1", r, false},
	}
	for _, test := range verifyTests {
		t.Run(fmt.Sprintf("verify/pass=%v", test.pass), func(t *testing.T) {
			src := fmt.Sprintf(source, test.data, hex.EncodeToString(test.r), hex.EncodeToString(s), hex.EncodeToString(x), hex.EncodeToString(y))
			if test.pass {
				testAccepts(t, src, 5)
			} else {
				testRejects(t, src, 5)
			}
		})
	}

	// ecdsa recover tests
	source = `
byte 0x%s
int %d
byte 0x%s
byte 0x%s
ecdsa_pk_recover Secp256k1
dup2
store 0
byte 0x%s
==
load 0
byte 0x%s
==
&&
store 1
concat // X + Y
byte 0x04
swap
concat // 0x04 + X + Y
byte 0x%s
==
load 1
&&`
	var recoverTests = []struct {
		v       int
		checker func(t *testing.T, program string, introduced uint64)
	}{
		{v, testAccepts},
		{v ^ 1, testRejects},
		{3, func(t *testing.T, program string, introduced uint64) {
			testPanics(t, program, introduced)
		}},
	}
	pkExpanded := secp256k1.S256().Marshal(key.PublicKey.X, key.PublicKey.Y)

	for i, test := range recoverTests {
		t.Run(fmt.Sprintf("recover/%d", i), func(t *testing.T) {
			src := fmt.Sprintf(source, hex.EncodeToString(msg[:]), test.v, hex.EncodeToString(r), hex.EncodeToString(s), hex.EncodeToString(x), hex.EncodeToString(y), hex.EncodeToString(pkExpanded))
			test.checker(t, src, 5)
		})
	}

	// sample sequencing: decompress + verify
	source = fmt.Sprintf(`#pragma version 5
byte "testdata"
sha512_256
byte 0x%s
byte 0x%s
byte 0x%s
ecdsa_pk_decompress Secp256k1
ecdsa_verify Secp256k1`, hex.EncodeToString(r), hex.EncodeToString(s), hex.EncodeToString(pk))
	ops := testProg(t, source, 5)
	var txn transactions.SignedTxn
	txn.Lsig.Logic = ops.Program
	pass, err := EvalSignature(0, defaultEvalParamsWithVersion(&txn, 5))
	require.NoError(t, err)
	require.True(t, pass)
}

// MarshalCompressed converts a point on the curve into the compressed form
// specified in section 4.3.6 of ANSI X9.62.
//
// TODO: replace with elliptic.MarshalCompressed when updating to go 1.15+
func marshalCompressed(curve elliptic.Curve, x, y *big.Int) []byte {
	byteLen := (curve.Params().BitSize + 7) / 8
	compressed := make([]byte, 1+byteLen)
	compressed[0] = byte(y.Bit(0)) | 2
	bitIntFillBytes(x, compressed[1:])
	return compressed
}

func TestEcdsaWithSecp256r1(t *testing.T) {
	if LogicVersion < fidoVersion {
		return
	}

	partitiontest.PartitionTest(t)
	t.Parallel()

	key, err := ecdsa.GenerateKey(elliptic.P256(), rand.Reader)
	require.NoError(t, err)
	pk := marshalCompressed(elliptic.P256(), key.X, key.Y)
	x := keyToByte(t, key.PublicKey.X)
	y := keyToByte(t, key.PublicKey.Y)

	// ecdsa decompress tests
	source := `
byte 0x%s
ecdsa_pk_decompress Secp256r1
store 0
byte 0x%s
==
load 0
byte 0x%s
==
&&`
	pkTampered1 := make([]byte, len(pk))
	copy(pkTampered1, pk)
	pkTampered1[0] = 0                     // first byte is a prefix of either 0x02 or 0x03
	pkTampered2 := make([]byte, len(pk)-1) // must be 33 bytes length
	copy(pkTampered2, pk)

	var decompressTests = []struct {
		key  []byte
		pass bool
	}{
		{pk, true},
		{pkTampered1, false},
		{pkTampered2, false},
	}
	for i, test := range decompressTests {
		t.Run(fmt.Sprintf("decompress/pass=%v", test.pass), func(t *testing.T) {
			t.Log("decompressTests i", i)
			src := fmt.Sprintf(source, hex.EncodeToString(test.key), hex.EncodeToString(x), hex.EncodeToString(y))
			if test.pass {
				testAcceptsWithField(t, src, 5, fidoVersion)
			} else {
				testPanicsWithField(t, src, 5, fidoVersion)
			}
		})
	}

	// ecdsa verify tests
	source = `
byte "%s"
sha512_256
byte 0x%s
byte 0x%s
byte 0x%s
byte 0x%s
ecdsa_verify Secp256r1
`
	data := []byte("testdata")
	msg := sha512.Sum512_256(data)

	ri, si, err := ecdsa.Sign(rand.Reader, key, msg[:])
	require.NoError(t, err)
	r := ri.Bytes()
	s := si.Bytes()

	rTampered := make([]byte, len(r))
	copy(rTampered, r)
	rTampered[0] += byte(1) // intentional overflow

	var verifyTests = []struct {
		data string
		r    []byte
		pass bool
	}{
		{"testdata", r, true},
		{"testdata", rTampered, false},
		{"testdata1", r, false},
	}
	for _, test := range verifyTests {
		t.Run(fmt.Sprintf("verify/pass=%v", test.pass), func(t *testing.T) {
			src := fmt.Sprintf(source, test.data, hex.EncodeToString(test.r), hex.EncodeToString(s), hex.EncodeToString(x), hex.EncodeToString(y))
			if test.pass {
				testAcceptsWithField(t, src, 5, fidoVersion)
			} else {
				testRejectsWithField(t, src, 5, fidoVersion)
			}
		})
	}

	// sample sequencing: decompress + verify
	source = fmt.Sprintf(`#pragma version `+strconv.Itoa(fidoVersion)+`
byte "testdata"
sha512_256
byte 0x%s
byte 0x%s
byte 0x%s
ecdsa_pk_decompress Secp256r1
ecdsa_verify Secp256r1`, hex.EncodeToString(r), hex.EncodeToString(s), hex.EncodeToString(pk))
	ops := testProg(t, source, fidoVersion)
	var txn transactions.SignedTxn
	txn.Lsig.Logic = ops.Program
	pass, err := EvalSignature(0, defaultEvalParamsWithVersion(&txn, fidoVersion))
	require.NoError(t, err)
	require.True(t, pass)
}

// test compatibility with ethereum signatures
func TestEcdsaEthAddress(t *testing.T) {
	/*
		pip install eth-keys pycryptodome
		from eth_keys import keys
		pk = keys.PrivateKey(b"\xb2\\}\xb3\x1f\xee\xd9\x12''\xbf\t9\xdcv\x9a\x96VK-\xe4\xc4rm\x03[6\xec\xf1\xe5\xb3d")
		msg=b"hello from ethereum"
		print("msg: '{}'".format(msg.decode()))
		signature = pk.sign_msg(msg)
		print("v:", signature.v)
		print("r:", signature.r.to_bytes(32, byteorder="big").hex())
		print("s:", signature.s.to_bytes(32, byteorder="big").hex())
		print("addr:", pk.public_key.to_address())
	*/
	progText := `byte "hello from ethereum" // msg
keccak256
int 0 // v
byte 0x745e8f55ac6189ee89ed707c36694868e3903988fbf776c8096c45da2e60c638 // r
byte 0x30c8e4a9b5d2eb53ddc6294587dd00bed8afe2c45dd72f6b4cf752e46d5ba681 // s
ecdsa_pk_recover Secp256k1
concat // convert public key X and Y to ethereum addr
keccak256
substring 12 32
byte 0x5ce9454909639d2d17a3f753ce7d93fa0b9ab12e // addr
==`
	testAccepts(t, progText, 5)
}

func BenchmarkHash(b *testing.B) {
	for _, hash := range []string{"sha256", "keccak256", "sha512_256"} {
		b.Run(hash+"-small", func(b *testing.B) { // hash 32 bytes
			benchmarkOperation(b, "int 32; bzero", hash, "pop; int 1")
		})
		b.Run(hash+"-med", func(b *testing.B) { // hash 128 bytes
			benchmarkOperation(b, "int 32; bzero",
				"dup; concat; dup; concat;"+hash, "pop; int 1")
		})
		b.Run(hash+"-big", func(b *testing.B) { // hash 512 bytes
			benchmarkOperation(b, "int 32; bzero",
				"dup; concat; dup; concat; dup; concat; dup; concat;"+hash, "pop; int 1")
		})
	}
}

func BenchmarkSha256Raw(b *testing.B) {
	addr, _ := basics.UnmarshalChecksumAddress("OC6IROKUJ7YCU5NV76AZJEDKYQG33V2CJ7HAPVQ4ENTAGMLIOINSQ6EKGE")
	a := addr[:]
	b.ResetTimer()
	for i := 0; i < b.N; i++ {
		t := sha256.Sum256(a)
		a = t[:]
	}
}

func BenchmarkEd25519Verifyx1(b *testing.B) {
	//benchmark setup
	var data [][32]byte
	var programs [][]byte
	var signatures []crypto.Signature

	for i := 0; i < b.N; i++ {
		var buffer [32]byte //generate data to be signed
		crypto.RandBytes(buffer[:])
		data = append(data, buffer)

		var s crypto.Seed //generate programs and signatures
		crypto.RandBytes(s[:])
		secret := crypto.GenerateSignatureSecrets(s)
		pk := basics.Address(secret.SignatureVerifier)
		pkStr := pk.String()
		ops, err := AssembleStringWithVersion(fmt.Sprintf(`arg 0
arg 1
addr %s
ed25519verify`, pkStr), AssemblerMaxVersion)
		require.NoError(b, err)
		programs = append(programs, ops.Program)
		sig := secret.Sign(Msg{
			ProgramHash: crypto.HashObj(Program(ops.Program)),
			Data:        buffer[:],
		})
		signatures = append(signatures, sig)
	}

	b.ResetTimer()
	for i := 0; i < b.N; i++ {
		var txn transactions.SignedTxn
		txn.Lsig.Logic = programs[i]
		txn.Lsig.Args = [][]byte{data[i][:], signatures[i][:]}
		ep := defaultEvalParams(&txn)
		pass, err := EvalSignature(0, ep)
		if !pass {
			b.Log(hex.EncodeToString(programs[i]))
			b.Log(ep.Trace.String())
		}
		if err != nil {
			require.NoError(b, err)
		}
		if !pass {
			require.True(b, pass)
		}
	}
}

type benchmarkEcdsaData struct {
	x        []byte
	y        []byte
	pk       []byte
	msg      [32]byte
	r        []byte
	s        []byte
	v        int
	programs []byte
}

func benchmarkEcdsaGenData(b *testing.B, curve EcdsaCurve) (data []benchmarkEcdsaData) {
	data = make([]benchmarkEcdsaData, b.N)
	for i := 0; i < b.N; i++ {
		var key *ecdsa.PrivateKey
		if curve == Secp256k1 {
			var err error
			key, err = ecdsa.GenerateKey(secp256k1.S256(), rand.Reader)
			require.NoError(b, err)
		} else if curve == Secp256r1 {
			var err error
			key, err = ecdsa.GenerateKey(elliptic.P256(), rand.Reader)
			require.NoError(b, err)
		}
		sk := keyToByte(b, key.D)
		data[i].x = keyToByte(b, key.PublicKey.X)
		data[i].y = keyToByte(b, key.PublicKey.Y)
		if curve == Secp256k1 {
			data[i].pk = secp256k1.CompressPubkey(key.PublicKey.X, key.PublicKey.Y)
		} else if curve == Secp256r1 {
			data[i].pk = marshalCompressed(elliptic.P256(), key.PublicKey.X, key.PublicKey.Y)
		}

		d := []byte("testdata")
		data[i].msg = sha512.Sum512_256(d)

		if curve == Secp256k1 {
			sign, err := secp256k1.Sign(data[i].msg[:], sk)
			require.NoError(b, err)
			data[i].r = sign[:32]
			data[i].s = sign[32:64]
			data[i].v = int(sign[64])
		} else if curve == Secp256r1 {
			r, s, err := ecdsa.Sign(rand.Reader, key, data[i].msg[:])
			require.NoError(b, err)
			data[i].r = r.Bytes()
			data[i].s = s.Bytes()
		}
	}
	return data
}

func benchmarkEcdsa(b *testing.B, source string, curve EcdsaCurve) {
	data := benchmarkEcdsaGenData(b, curve)
	var version uint64
	if curve == Secp256k1 {
		version = 5
	} else if curve == Secp256r1 {
		version = 6
	}
	ops, err := AssembleStringWithVersion(source, version)
	require.NoError(b, err)
	for i := 0; i < b.N; i++ {
		data[i].programs = ops.Program
	}

	b.ResetTimer()
	for i := 0; i < b.N; i++ {
		var txn transactions.SignedTxn
		txn.Lsig.Logic = data[i].programs
		txn.Lsig.Args = [][]byte{data[i].msg[:], data[i].r, data[i].s, data[i].x, data[i].y, data[i].pk, {uint8(data[i].v)}}
		ep := defaultEvalParams(&txn)
		pass, err := EvalSignature(0, ep)
		if !pass {
			b.Log(hex.EncodeToString(data[i].programs))
			b.Log(ep.Trace.String())
		}
		if err != nil {
			require.NoError(b, err)
		}
		if !pass {
			require.True(b, pass)
		}
	}
}

func BenchmarkEcdsa(b *testing.B) {
	b.Run("ecdsa_verify secp256k1", func(b *testing.B) {
		source := `#pragma version 5
arg 0
arg 1
arg 2
arg 3
arg 4
ecdsa_verify Secp256k1`
		benchmarkEcdsa(b, source, Secp256k1)
	})

	if LogicVersion >= fidoVersion {
		b.Run("ecdsa_verify secp256r1", func(b *testing.B) {
			source := `#pragma version ` + strconv.Itoa(fidoVersion) + `
	arg 0d
	arg 1
	arg 2
	arg 3
	arg 4
	ecdsa_verify Secp256r1`
			benchmarkEcdsa(b, source, Secp256r1)
		})
	}

	b.Run("ecdsa_pk_decompress Secp256k1", func(b *testing.B) {
		source := `#pragma version 5
arg 5
ecdsa_pk_decompress Secp256k1
pop
pop
int 1`
		benchmarkEcdsa(b, source, Secp256k1)
	})

	if LogicVersion >= fidoVersion {
		b.Run("ecdsa_pk_decompress Secp256r1", func(b *testing.B) {
			source := `#pragma version ` + strconv.Itoa(fidoVersion) + `
	arg 5
	ecdsa_pk_decompress Secp256r1
	pop
	pop
	int 1`
			benchmarkEcdsa(b, source, Secp256r1)
		})
	}

	b.Run("ecdsa_pk_recover Secp256k1", func(b *testing.B) {
		source := `#pragma version 5
arg 0
arg 6
btoi
arg 1
arg 2
ecdsa_pk_recover Secp256k1
pop
pop
int 1`
		benchmarkEcdsa(b, source, Secp256k1)
	})
}

type benchmarkBn256Data struct {
	a        []byte
	b        []byte
	k        []byte
	g1       []byte
	g2       []byte
	programs []byte
}

func benchmarkBn256DataGenData(b *testing.B) (data []benchmarkBn256Data) {
	data = make([]benchmarkBn256Data, b.N)
	var g1Gen bn254.G1Jac
	var g1GenAff bn254.G1Affine
	g1Gen.X.SetString("1")
	g1Gen.Y.SetString("2")
	g1Gen.Z.SetString("1")
	g1GenAff.FromJacobian(&g1Gen)
	var a bn254.G1Affine
	a.ScalarMultiplication(&g1GenAff, new(big.Int).SetUint64(mrand.Uint64()))
	var g2Gen bn254.G2Jac
	var g2GenAff bn254.G2Affine
	g2Gen.X.SetString("10857046999023057135944570762232829481370756359578518086990519993285655852781",
		"11559732032986387107991004021392285783925812861821192530917403151452391805634")
	g2Gen.Y.SetString("8495653923123431417604973247489272438418190587263600148770280649306958101930",
		"4082367875863433681332203403145435568316851327593401208105741076214120093531")
	g2Gen.Z.SetString("1",
		"0")
	g2GenAff.FromJacobian(&g2Gen)

	for i := 0; i < b.N; i++ {
		var a bn254.G1Affine
		a.ScalarMultiplication(&g1GenAff, new(big.Int).SetUint64(mrand.Uint64()))

		var b bn254.G1Affine
		b.ScalarMultiplication(&g1GenAff, new(big.Int).SetUint64(mrand.Uint64()))

		var g2 bn254.G2Affine
		g2.ScalarMultiplication(&g2GenAff, new(big.Int).SetUint64(mrand.Uint64()))

		data[i].a = bN254G1ToBytes(&a)
		data[i].b = bN254G1ToBytes(&b)
		data[i].k = new(big.Int).SetUint64(mrand.Uint64()).Bytes()

		data[i].g1, _ = hex.DecodeString("0ebc9fc712b13340c800793386a88385e40912a21bacad2cc7db17d36e54c802238449426931975cced7200f08681ab9a86a2e5c2336cf625451cf2413318e3226a30a875a3f67768a5fa6967e27e301e0a417b21bb9cace9f68a3ab83178e2e07060c2efe16605495a4fd9396819c53cccf1ea48012c0481d3abe65470f1d4f2af861d56dda2857f11e4b4c840e69964b4b7c4a8dec61cca3603dd5f88060fb2e1721a874180b5ab5da85a13529d17b515c65d6fdb17ed4bf9a2cc5e3cb25ce17ea15dc9e34f6e0205d9df2ec3c327884d305f728e8f6871dd89d6ec13becb701cee1732410ec49c4131536e285b78d168cc3793d2925aa24816bb50d0ff7bc")
		data[i].g2, _ = hex.DecodeString("217fbd9a9db5719cfbe3580e3d8750cada058fdfffe95c440a0528ffc608f36e05d6a67604658d40b3e4cac3c46150f2702d87739b7774d79a8147f7271773b420f9429ee13c1843404bfd70e75efa886c173e57dde32970274d8bc53dfd562403f6276318990d053785b4ca342ebc4581a23a39285804bb74e079aa2ef3ba6622353c72d8deafcb8c0b476af1663f8894ffd4fd96816af6b613157bbf67be1f022d6794717df20cc81df29eeee786eca637a61b264b20cf92bb37118171e0e92b7f0626c0e3b73f2bb0c38dc931b05c201057a4ec85d28125420f84893b53730a2a623cbfb4a79cd8f9be423c4342f94cca7f97717655dbd336b9e6cae4d4311ee5c8c3872c52db7a4230148cedd4ce01a6cca63722846ad56ec2b8b8b81e501148da1936439b8332cac57ee3be2bc9146d1f4199927587f3e530bbff9de4401477eb610803e71eaea5ddcad3af373a0457a558acfa05528cea67768f09121714e07b9b9b56cf41872ec591ea643fd7979271bb96db5f27762e2266a124daa32ac533798860191e4a0b0463979e2ed3d99c959ca37ee5c2f656afbc91da9fa111c0f90c82cfd06752cd3cbfd558058bc9500f91fa16b8063977dfe01c53585f26bc1ad7d1d454dd8156f3f702c8661d3833cd8e4283b5bdc88e86dbc56dd0e618e71891cb02e3a06a6aa04b5dd1436a52826e5b0c569c297c73a0c785e950d9")
	}
	return data
}

func benchmarkBn256(b *testing.B, source string) {
	data := benchmarkBn256DataGenData(b)
	ops, err := AssembleStringWithVersion(source, 6)
	require.NoError(b, err)
	for i := 0; i < b.N; i++ {
		data[i].programs = ops.Program
	}

	b.ResetTimer()
	for i := 0; i < b.N; i++ {
		var txn transactions.SignedTxn
		txn.Lsig.Logic = data[i].programs
		txn.Lsig.Args = [][]byte{data[i].a, data[i].b, data[i].k, data[i].g1, data[i].g2}
		ep := defaultEvalParams(&txn)
		pass, err := EvalSignature(0, ep)
		if !pass {
			b.Log(hex.EncodeToString(data[i].programs))
			b.Log(ep.Trace.String())
		}
		if err != nil {
			require.NoError(b, err)
		}
		if !pass {
			require.True(b, pass)
		}
	}
}

func BenchmarkBn256(b *testing.B) {
	b.Run("bn256 add", func(b *testing.B) {
		source := `#pragma version 6
arg 0
arg 1
bn256_add
pop
int 1
`
		benchmarkBn256(b, source)
	})

	b.Run("bn256 scalar mul", func(b *testing.B) {
		source := `#pragma version 6
arg 3
arg 4
bn256_scalar_mul
pop
int 1
`
		benchmarkBn256(b, source)
	})

	b.Run("bn256 pairing", func(b *testing.B) {
		source := `#pragma version 6
arg 3
arg 4
bn256_pairing
pop
int 1
`
		benchmarkBn256(b, source)
	})
}<|MERGE_RESOLUTION|>--- conflicted
+++ resolved
@@ -25,11 +25,8 @@
 	"encoding/hex"
 	"fmt"
 	"math/big"
-<<<<<<< HEAD
 	mrand "math/rand"
-=======
 	"strconv"
->>>>>>> 08792f23
 	"testing"
 
 	"github.com/consensys/gnark-crypto/ecc/bn254"
