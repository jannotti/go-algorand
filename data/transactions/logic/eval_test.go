--- conflicted
+++ resolved
@@ -1615,12 +1615,9 @@
 `
 
 const testTxnProgramTextV8 = testTxnProgramTextV7 + `
-<<<<<<< HEAD
 assert
-// no new txn fields in v8
+// though box refs introduced in v8, they are not exposed to AVM (yet?)
 int 1
-=======
->>>>>>> fdef01f4
 `
 
 func makeSampleTxn() transactions.SignedTxn {
