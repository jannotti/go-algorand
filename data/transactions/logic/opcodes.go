--- conflicted
+++ resolved
@@ -523,20 +523,6 @@
 	// Leave a little room for indirect function calls, or similar
 
 	// More math
-<<<<<<< HEAD
-	{0x90, "shl", opShiftLeft, asmDefault, disDefault, twoInts, oneInt, 4, modeAny, opDefault},
-	{0x91, "shr", opShiftRight, asmDefault, disDefault, twoInts, oneInt, 4, modeAny, opDefault},
-	{0x92, "sqrt", opSqrt, asmDefault, disDefault, oneInt, oneInt, 4, modeAny, costly(4)},
-	{0x93, "bitlen", opBitLen, asmDefault, disDefault, oneAny, oneInt, 4, modeAny, opDefault},
-	{0x94, "exp", opExp, asmDefault, disDefault, twoInts, oneInt, 4, modeAny, opDefault},
-	{0x95, "expw", opExpw, asmDefault, disDefault, twoInts, twoInts, 4, modeAny, costly(10)},
-	{0x96, "bsqrt", opBytesSqrt, asmDefault, disDefault, oneBytes, oneBytes, 6, modeAny, costly(40)},
-	{0x97, "divw", opDivw, asmDefault, disDefault, twoInts.plus(oneInt), oneInt, 6, modeAny, opDefault},
-	{0x98, "sha3_256", opSHA3_256, asmDefault, disDefault, oneBytes, oneBytes, 7, modeAny, costly(130)},
-	{0x99, "bn256_add", opBn256Add, asmDefault, disDefault, twoBytes, oneBytes, 7, modeAny, costly(70)},
-	{0x9a, "bn256_scalar_mul", opBn256ScalarMul, asmDefault, disDefault, twoBytes, oneBytes, 7, modeAny, costly(970)},
-	{0x9b, "bn256_pairing", opBn256Pairing, asmDefault, disDefault, twoBytes, oneInt, 7, modeAny, costly(8700)},
-=======
 	{0x90, "shl", opShiftLeft, proto("ii:i"), 4, opDefault()},
 	{0x91, "shr", opShiftRight, proto("ii:i"), 4, opDefault()},
 	{0x92, "sqrt", opSqrt, proto("i:i"), 4, costly(4)},
@@ -546,11 +532,12 @@
 	{0x96, "bsqrt", opBytesSqrt, proto("b:b"), 6, costly(40)},
 	{0x97, "divw", opDivw, proto("iii:i"), 6, opDefault()},
 	{0x98, "sha3_256", opSHA3_256, proto("b:b"), 7, costly(130)},
->>>>>>> c0372a38
-
-	/* Will end up following keccak256 -
+  /* Will end up following keccak256 -
 	{0x98, "sha3_256", opSHA3_256, proto("b:b"), unlimitedStorage, costByLength(58, 4, 8)},},
 	*/
+  {0x99, "bn256_add", opBn256Add, proto("bb:b"), 7, costly(70)},
+  {0x9a, "bn256_scalar_mul", opBn256ScalarMul, proto("bb:b"), 7, costly(970)},
+  {0x9b, "bn256_pairing", opBn256Pairing, proto("bb:i"), 7, costly(8700)},
 
 	// Byteslice math.
 	{0xa0, "b+", opBytesPlus, proto("bb:b"), 4, costly(10)},
