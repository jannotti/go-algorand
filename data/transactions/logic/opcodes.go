--- conflicted
+++ resolved
@@ -24,13 +24,8 @@
 	"strings"
 )
 
-<<<<<<< HEAD
-// LogicVersion defines max eval version
-const LogicVersion = 7
-=======
 // LogicVersion defines default assembler and max eval versions
 const LogicVersion = 9
->>>>>>> 0af97b36
 
 // rekeyingEnabledVersion is the version of TEAL where RekeyTo functionality
 // was enabled. This is important to remember so that old TEAL accounts cannot
@@ -70,11 +65,10 @@
 
 const fidoVersion = 7       // base64, json, secp256r1
 const randomnessVersion = 7 // vrf_verify, block
-<<<<<<< HEAD
-const multiVersion = 7
-=======
-const fpVersion = 8         // changes for frame pointers and simpler function discipline
->>>>>>> 0af97b36
+
+const fpVersion = 8 // changes for frame pointers and simpler function discipline
+
+const multiVersion = 9 // multibyte opcodes
 
 // EXPERIMENTAL. These should be revisited whenever a new LogicSigVersion is
 // moved from vFuture to a new consensus version. If they remain unready, bump
@@ -137,12 +131,10 @@
 	Size       int         // if non-zero, the known size of opcode. if 0, check() determines.
 	Immediates []immediate // details of each immediate arg to opcode
 
-<<<<<<< HEAD
 	childOps  []OpSpec
 	MultiCode []byte
-=======
+
 	trusted bool // if `trusted`, don't check stack effects. they are more complicated than simply checking the opcode prototype.
->>>>>>> 0af97b36
 }
 
 // DocCost helps document the cost of OpSpecs
@@ -189,21 +181,12 @@
 	return cost
 }
 
-<<<<<<< HEAD
-func opDefault() OpDetails {
-	return OpDetails{asmDefault, nil, nil, modeAny, linearCost{baseCost: 1}, 1, nil, nil, nil}
-}
-
-func constants(asm asmFunc, checker checkFunc, name string, kind immKind) OpDetails {
-	return OpDetails{asm, checker, nil, modeAny, linearCost{baseCost: 1}, 0, []immediate{imm(name, kind)}, nil, nil}
-=======
 func detDefault() OpDetails {
 	return OpDetails{asmDefault, nil, nil, modeAny, linearCost{baseCost: 1}, 1, nil, false}
 }
 
 func constants(asm asmFunc, checker checkFunc, name string, kind immKind) OpDetails {
 	return OpDetails{asm, checker, nil, modeAny, linearCost{baseCost: 1}, 0, []immediate{imm(name, kind)}, false}
->>>>>>> 0af97b36
 }
 
 func detBranch() OpDetails {
@@ -215,7 +198,6 @@
 	return d
 }
 
-<<<<<<< HEAD
 func multiOp(dispatch byte, name string, rootVersion uint64, children ...OpSpec) OpSpec {
 	ret := OpSpec{Opcode: dispatch, Name: name, Version: rootVersion, OpDetails: opDefault()}
 	ret.childOps = children
@@ -249,7 +231,8 @@
 		return spec.MultiCode
 	}
 	return []byte{spec.Opcode}
-=======
+}
+
 func detSwitch() OpDetails {
 	d := detDefault()
 	d.asm = asmSwitch
@@ -257,7 +240,6 @@
 	d.Size = 0
 	d.Immediates = []immediate{imm("target ...", immLabels)}
 	return d
->>>>>>> 0af97b36
 }
 
 func assembler(asm asmFunc) OpDetails {
@@ -650,23 +632,6 @@
 	{0x9b, "bn256_pairing", opBn256Pairing, proto("bb:i"), pairingVersion, costly(8700)},
 
 	// Byteslice math.
-	{0xa0, "b+", opBytesPlus, proto("bb:b"), 4, costly(10)},
-	{0xa1, "b-", opBytesMinus, proto("bb:b"), 4, costly(10)},
-	{0xa2, "b/", opBytesDiv, proto("bb:b"), 4, costly(20)},
-	{0xa3, "b*", opBytesMul, proto("bb:b"), 4, costly(20)},
-	{0xa4, "b<", opBytesLt, proto("bb:i"), 4, detDefault()},
-	{0xa5, "b>", opBytesGt, proto("bb:i"), 4, detDefault()},
-	{0xa6, "b<=", opBytesLe, proto("bb:i"), 4, detDefault()},
-	{0xa7, "b>=", opBytesGe, proto("bb:i"), 4, detDefault()},
-	{0xa8, "b==", opBytesEq, proto("bb:i"), 4, detDefault()},
-	{0xa9, "b!=", opBytesNeq, proto("bb:i"), 4, detDefault()},
-	{0xaa, "b%", opBytesModulo, proto("bb:b"), 4, costly(20)},
-	{0xab, "b|", opBytesBitOr, proto("bb:b"), 4, costly(6)},
-	{0xac, "b&", opBytesBitAnd, proto("bb:b"), 4, costly(6)},
-	{0xad, "b^", opBytesBitXor, proto("bb:b"), 4, costly(6)},
-	{0xae, "b~", opBytesBitNot, proto("b:b"), 4, costly(4)},
-<<<<<<< HEAD
-	{0xaf, "bzero", opBytesZero, proto("i:b"), 4, opDefault()},
 	multiOp(0xa0, "bmath", multiVersion, []OpSpec{
 		{0xa0, "b+", opBytesPlus, proto("bb:b"), multiVersion, costly(10)},
 		{0xa1, "b-", opBytesMinus, proto("bb:b"), multiVersion, costly(10)},
@@ -685,9 +650,6 @@
 		{0xae, "b~", opBytesBitNot, proto("b:b"), multiVersion, costly(4)},
 		{0xaf, "bzero", opBytesZero, proto("i:b"), multiVersion, opDefault()}}...,
 	),
-=======
-	{0xaf, "bzero", opBytesZero, proto("i:b"), 4, detDefault()},
->>>>>>> 0af97b36
 
 	// AVM "effects"
 	{0xb0, "log", opLog, proto("b:"), 5, only(modeApp)},
