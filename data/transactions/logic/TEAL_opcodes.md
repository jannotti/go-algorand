--- conflicted
+++ resolved
@@ -242,11 +242,7 @@
 
 ## intcblock uint ...
 
-<<<<<<< HEAD
-- Encoding: 0x20 {varuint length} [{varuint value}, ...]
-=======
-- Opcode: 0x20 {varuint count} [{varuint value}, ...]
->>>>>>> 0af97b36
+- Encoding: 0x20 {varuint count} [{varuint value}, ...]
 - Stack: ... &rarr; ...
 - prepare block of uint64 constants for use by intc
 
@@ -284,11 +280,7 @@
 
 ## bytecblock bytes ...
 
-<<<<<<< HEAD
-- Encoding: 0x26 {varuint length} [({varuint value length} bytes), ...]
-=======
-- Opcode: 0x26 {varuint count} [({varuint value length} bytes), ...]
->>>>>>> 0af97b36
+- Encoding: 0x26 {varuint count} [({varuint value length} bytes), ...]
 - Stack: ... &rarr; ...
 - prepare block of byte-array constants for use by bytec
 
@@ -620,21 +612,21 @@
 
 ## bury n
 
-- Opcode: 0x45 {uint8 depth}
+- Encoding: 0x45 {uint8 depth}
 - Stack: ..., A &rarr; ...
 - replace the Nth value from the top of the stack with A. bury 0 fails.
 - Availability: v8
 
 ## popn n
 
-- Opcode: 0x46 {uint8 stack depth}
+- Encoding: 0x46 {uint8 stack depth}
 - Stack: ..., [N items] &rarr; ...
 - remove N values from the top of the stack
 - Availability: v8
 
 ## dupn n
 
-- Opcode: 0x47 {uint8 copy count}
+- Encoding: 0x47 {uint8 copy count}
 - Stack: ..., A &rarr; ..., A, [N copies of A]
 - duplicate A, N times
 - Availability: v8
@@ -819,11 +811,7 @@
 
 ## json_ref r
 
-<<<<<<< HEAD
-- Encoding: 0x5f {string return type}
-=======
-- Opcode: 0x5f {uint8 return type}
->>>>>>> 0af97b36
+- Encoding: 0x5f {uint8 return type}
 - Stack: ..., A: []byte, B: []byte &rarr; ..., any
 - key B's value, of type R, from a [valid](jsonspec.md) utf-8 encoded json object A
 - **Cost**: 25 + 2 per 7 bytes of A
@@ -1071,7 +1059,7 @@
 
 ## pushbytess bytes ...
 
-- Opcode: 0x82 {varuint count} [({varuint value length} bytes), ...]
+- Encoding: 0x82 {varuint count} [({varuint value length} bytes), ...]
 - Stack: ... &rarr; ..., [N items]
 - push sequences of immediate byte arrays to stack (first byte array being deepest)
 - Availability: v8
@@ -1080,7 +1068,7 @@
 
 ## pushints uint ...
 
-- Opcode: 0x83 {varuint count} [{varuint value}, ...]
+- Encoding: 0x83 {varuint count} [{varuint value}, ...]
 - Stack: ... &rarr; ..., [N items]
 - push sequence of immediate uints to stack in the order they appear (first uint being deepest)
 - Availability: v8
@@ -1115,7 +1103,7 @@
 
 ## proto a r
 
-- Opcode: 0x8a {uint8 arguments} {uint8 return values}
+- Encoding: 0x8a {uint8 arguments} {uint8 return values}
 - Stack: ... &rarr; ...
 - Prepare top call frame for a retsub that will assume A args and R return values.
 - Availability: v8
@@ -1124,28 +1112,28 @@
 
 ## frame_dig i
 
-- Opcode: 0x8b {int8 frame slot}
+- Encoding: 0x8b {int8 frame slot}
 - Stack: ... &rarr; ..., any
 - Nth (signed) value from the frame pointer.
 - Availability: v8
 
 ## frame_bury i
 
-- Opcode: 0x8c {int8 frame slot}
+- Encoding: 0x8c {int8 frame slot}
 - Stack: ..., A &rarr; ...
 - replace the Nth (signed) value from the frame pointer in the stack with A
 - Availability: v8
 
 ## switch target ...
 
-- Opcode: 0x8d {uint8 branch count} [{int16 branch offset, big-endian}, ...]
+- Encoding: 0x8d {uint8 branch count} [{int16 branch offset, big-endian}, ...]
 - Stack: ..., A: uint64 &rarr; ...
 - branch to the Ath label. Continue at following instruction if index A exceeds the number of labels.
 - Availability: v8
 
 ## match target ...
 
-- Opcode: 0x8e {uint8 branch count} [{int16 branch offset, big-endian}, ...]
+- Encoding: 0x8e {uint8 branch count} [{int16 branch offset, big-endian}, ...]
 - Stack: ..., [A1, A2, ..., AN], B &rarr; ...
 - given match cases from A[1] to A[N], branch to the Ith label where A[I] = B. Continue to the following instruction if no matches are found.
 - Availability: v8
@@ -1223,9 +1211,39 @@
 - **Cost**: 130
 - Availability: v7
 
+## bn256_add
+
+- Encoding: 0x99
+- Stack: ..., A: []byte, B: []byte &rarr; ..., []byte
+- for (curve points A and B) return the curve point A + B
+- **Cost**: 70
+- Availability: v9
+
+A, B are curve points in G1 group. Each point consists of (X, Y) where X and Y are 256 bit integers, big-endian encoded. The encoded point is 64 bytes from concatenation of 32 byte X and 32 byte Y.
+
+## bn256_scalar_mul
+
+- Encoding: 0x9a
+- Stack: ..., A: []byte, B: []byte &rarr; ..., []byte
+- for (curve point A, scalar K) return the curve point KA
+- **Cost**: 970
+- Availability: v9
+
+A is a curve point in G1 Group and encoded as described in `bn256_add`. Scalar K is a big-endian encoded big integer that has no padding zeros.
+
+## bn256_pairing
+
+- Encoding: 0x9b
+- Stack: ..., A: []byte, B: []byte &rarr; ..., uint64
+- for (points in G1 group G1s, points in G2 group G2s), return whether they are paired => {0 or 1}
+- **Cost**: 8700
+- Availability: v9
+
+G1s are encoded by the concatenation of encoded G1 points, as described in `bn256_add`. G2s are encoded by the concatenation of encoded G2 points. Each G2 is in form (XA0+i*XA1, YA0+i*YA1) and encoded by big-endian field element XA0, XA1, YA0 and YA1 in sequence.
+
 ## b+
 
-- Encoding: 0xa0 through v6, 0xa0 0xa0 in v7 and on
+- Encoding: 0xa0 through v8, 0xa0 0xa0 in v9 and on
 - Stack: ..., A: []byte, B: []byte &rarr; ..., []byte
 - A plus B. A and B are interpreted as big-endian unsigned integers
 - **Cost**: 10
@@ -1233,7 +1251,7 @@
 
 ## b-
 
-- Encoding: 0xa1 through v6, 0xa0 0xa1 in v7 and on
+- Encoding: 0xa1 through v8, 0xa0 0xa1 in v9 and on
 - Stack: ..., A: []byte, B: []byte &rarr; ..., []byte
 - A minus B. A and B are interpreted as big-endian unsigned integers. Fail on underflow.
 - **Cost**: 10
@@ -1241,7 +1259,7 @@
 
 ## b/
 
-- Encoding: 0xa2 through v6, 0xa0 0xa2 in v7 and on
+- Encoding: 0xa2 through v8, 0xa0 0xa2 in v9 and on
 - Stack: ..., A: []byte, B: []byte &rarr; ..., []byte
 - A divided by B (truncated division). A and B are interpreted as big-endian unsigned integers. Fail if B is zero.
 - **Cost**: 20
@@ -1249,7 +1267,7 @@
 
 ## b*
 
-- Encoding: 0xa3 through v6, 0xa0 0xa3 in v7 and on
+- Encoding: 0xa3 through v8, 0xa0 0xa3 in v9 and on
 - Stack: ..., A: []byte, B: []byte &rarr; ..., []byte
 - A times B. A and B are interpreted as big-endian unsigned integers.
 - **Cost**: 20
@@ -1257,49 +1275,49 @@
 
 ## b<
 
-- Encoding: 0xa4 through v6, 0xa0 0xa4 in v7 and on
+- Encoding: 0xa4 through v8, 0xa0 0xa4 in v9 and on
 - Stack: ..., A: []byte, B: []byte &rarr; ..., uint64
 - 1 if A is less than B, else 0. A and B are interpreted as big-endian unsigned integers
 - Availability: v4
 
 ## b>
 
-- Encoding: 0xa5 through v6, 0xa0 0xa5 in v7 and on
+- Encoding: 0xa5 through v8, 0xa0 0xa5 in v9 and on
 - Stack: ..., A: []byte, B: []byte &rarr; ..., uint64
 - 1 if A is greater than B, else 0. A and B are interpreted as big-endian unsigned integers
 - Availability: v4
 
 ## b<=
 
-- Encoding: 0xa6 through v6, 0xa0 0xa6 in v7 and on
+- Encoding: 0xa6 through v8, 0xa0 0xa6 in v9 and on
 - Stack: ..., A: []byte, B: []byte &rarr; ..., uint64
 - 1 if A is less than or equal to B, else 0. A and B are interpreted as big-endian unsigned integers
 - Availability: v4
 
 ## b>=
 
-- Encoding: 0xa7 through v6, 0xa0 0xa7 in v7 and on
+- Encoding: 0xa7 through v8, 0xa0 0xa7 in v9 and on
 - Stack: ..., A: []byte, B: []byte &rarr; ..., uint64
 - 1 if A is greater than or equal to B, else 0. A and B are interpreted as big-endian unsigned integers
 - Availability: v4
 
 ## b==
 
-- Encoding: 0xa8 through v6, 0xa0 0xa8 in v7 and on
+- Encoding: 0xa8 through v8, 0xa0 0xa8 in v9 and on
 - Stack: ..., A: []byte, B: []byte &rarr; ..., uint64
 - 1 if A is equal to B, else 0. A and B are interpreted as big-endian unsigned integers
 - Availability: v4
 
 ## b!=
 
-- Encoding: 0xa9 through v6, 0xa0 0xa9 in v7 and on
+- Encoding: 0xa9 through v8, 0xa0 0xa9 in v9 and on
 - Stack: ..., A: []byte, B: []byte &rarr; ..., uint64
 - 0 if A is equal to B, else 1. A and B are interpreted as big-endian unsigned integers
 - Availability: v4
 
 ## b%
 
-- Encoding: 0xaa through v6, 0xa0 0xaa in v7 and on
+- Encoding: 0xaa through v8, 0xa0 0xaa in v9 and on
 - Stack: ..., A: []byte, B: []byte &rarr; ..., []byte
 - A modulo B. A and B are interpreted as big-endian unsigned integers. Fail if B is zero.
 - **Cost**: 20
@@ -1307,7 +1325,7 @@
 
 ## b|
 
-- Encoding: 0xab through v6, 0xa0 0xab in v7 and on
+- Encoding: 0xab through v8, 0xa0 0xab in v9 and on
 - Stack: ..., A: []byte, B: []byte &rarr; ..., []byte
 - A bitwise-or B. A and B are zero-left extended to the greater of their lengths
 - **Cost**: 6
@@ -1315,7 +1333,7 @@
 
 ## b&
 
-- Encoding: 0xac through v6, 0xa0 0xac in v7 and on
+- Encoding: 0xac through v8, 0xa0 0xac in v9 and on
 - Stack: ..., A: []byte, B: []byte &rarr; ..., []byte
 - A bitwise-and B. A and B are zero-left extended to the greater of their lengths
 - **Cost**: 6
@@ -1323,7 +1341,7 @@
 
 ## b^
 
-- Encoding: 0xad through v6, 0xa0 0xad in v7 and on
+- Encoding: 0xad through v8, 0xa0 0xad in v9 and on
 - Stack: ..., A: []byte, B: []byte &rarr; ..., []byte
 - A bitwise-xor B. A and B are zero-left extended to the greater of their lengths
 - **Cost**: 6
@@ -1331,7 +1349,7 @@
 
 ## b~
 
-- Encoding: 0xae through v6, 0xa0 0xae in v7 and on
+- Encoding: 0xae through v8, 0xa0 0xae in v9 and on
 - Stack: ..., A: []byte &rarr; ..., []byte
 - A with all bits inverted
 - **Cost**: 4
@@ -1339,7 +1357,7 @@
 
 ## bzero
 
-- Encoding: 0xaf through v6, 0xa0 0xaf in v7 and on
+- Encoding: 0xaf
 - Stack: ..., A: uint64 &rarr; ..., []byte
 - zero filled byte-array of length A
 - Availability: v4
@@ -1428,7 +1446,7 @@
 
 ## box_create
 
-- Opcode: 0xb9
+- Encoding: 0xb9
 - Stack: ..., A: []byte, B: uint64 &rarr; ..., uint64
 - create a box named A, of length B. Fail if A is empty or B exceeds 32,768. Returns 0 if A already existed, else 1
 - Availability: v8
@@ -1438,7 +1456,7 @@
 
 ## box_extract
 
-- Opcode: 0xba
+- Encoding: 0xba
 - Stack: ..., A: []byte, B: uint64, C: uint64 &rarr; ..., []byte
 - read C bytes from box A, starting at offset B. Fail if A does not exist, or the byte range is outside A's size.
 - Availability: v8
@@ -1446,7 +1464,7 @@
 
 ## box_replace
 
-- Opcode: 0xbb
+- Encoding: 0xbb
 - Stack: ..., A: []byte, B: uint64, C: []byte &rarr; ...
 - write byte-array C into box A, starting at offset B. Fail if A does not exist, or the byte range is outside A's size.
 - Availability: v8
@@ -1454,7 +1472,7 @@
 
 ## box_del
 
-- Opcode: 0xbc
+- Encoding: 0xbc
 - Stack: ..., A: []byte &rarr; ..., uint64
 - delete box named A if it exists. Return 1 if A existed, 0 otherwise
 - Availability: v8
@@ -1462,7 +1480,7 @@
 
 ## box_len
 
-- Opcode: 0xbd
+- Encoding: 0xbd
 - Stack: ..., A: []byte &rarr; ..., X: uint64, Y: uint64
 - X is the length of box A if A exists, else 0. Y is 1 if A exists, else 0.
 - Availability: v8
@@ -1470,7 +1488,7 @@
 
 ## box_get
 
-- Opcode: 0xbe
+- Encoding: 0xbe
 - Stack: ..., A: []byte &rarr; ..., X: []byte, Y: uint64
 - X is the contents of box A if A exists, else ''. Y is 1 if A exists, else 0.
 - Availability: v8
@@ -1480,7 +1498,7 @@
 
 ## box_put
 
-- Opcode: 0xbf
+- Encoding: 0xbf
 - Stack: ..., A: []byte, B: []byte &rarr; ...
 - replaces the contents of box A with byte-array B. Fails if A exists and len(B) != len(box A). Creates A if it does not exist
 - Availability: v8
