--- conflicted
+++ resolved
@@ -749,7 +749,6 @@
             "source code available at https://github.com/algorand/go-algorand" {puts "goal -v ok"}
             -re {Genesis ID from genesis.json: *} {puts "genesis ID from genesis.json ok"}
             -re {Last committed block: (\d+)} {puts "status check ok"}
-<<<<<<< HEAD
         }
     } EXCEPTION ] } {
     ::AlgorandGoal::Abort "ERROR in Report: $EXCEPTION"
@@ -769,27 +768,6 @@
     }
 }
 
-=======
-        }
-    } EXCEPTION ] } {
-    ::AlgorandGoal::Abort "ERROR in Report: $EXCEPTION"
-    }
-}
-
-# List Participation keys
-proc ::AlgorandGoal::ListParticipationKeys { TEST_PRIMARY_NODE_DIR } {
-    if { [ catch {
-        spawn goal account listpartkeys -d $TEST_PRIMARY_NODE_DIR
-        expect {
-            timeout { ::AlgorandGoal::Abort "goal ListParticipationKeys timed out"  }
-            close
-        }
-    } EXCEPTION ] } {
-    ::AlgorandGoal::Abort "ERROR in ListParticipationKeys: $EXCEPTION"
-    }
-}
-
->>>>>>> 5df2b13a
 # Add a participation key
 proc ::AlgorandGoal::AddParticipationKey { ADDRESS FIRST_ROUND LAST_ROUND TEST_PRIMARY_NODE_DIR } {
     if { [ catch {
