--- conflicted
+++ resolved
@@ -629,11 +629,7 @@
 		t.Errorf("balance too low %d < %d", someBal, sendAmount)
 	}
 	toAddress := getDestAddr(t, testClient, addresses, someAddress, wh)
-<<<<<<< HEAD
-	utx, err := testClient.ConstructPayment(someAddress, toAddress, 1, sendAmount, nil, "", 0, 0)
-=======
 	utx, err := testClient.ConstructPayment(someAddress, toAddress, 1, sendAmount, nil, "", [32]byte{}, 0, 0)
->>>>>>> ca79887f
 	require.NoError(t, err)
 	utx.Fee.Raw = 1
 	stx, err := testClient.SignTransactionWithWallet(wh, nil, utx)
